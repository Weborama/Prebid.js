import {ajax} from '../src/ajax.js';
import {config} from '../src/config.js';
import { transformBidderParamKeywords } from '../src/utils.js';
import {registerBidder} from '../src/adapters/bidderFactory.js';
import {BANNER, VIDEO} from '../src/mediaTypes.js';

const BIDDER_CODE = 'nexx360';
const BIDDER_URL = 'https://fast.nexx360.io/prebid';
const CACHE_URL = 'https://fast.nexx360.io/cache';
const METRICS_TRACKER_URL = 'https://fast.nexx360.io/track-imp';
<<<<<<< HEAD
=======

const GVLID = 965;
>>>>>>> 061eb3c9

export const spec = {
  code: BIDDER_CODE,
  gvlid: GVLID,
  aliases: ['revenuemaker'], // short code
  supportedMediaTypes: [BANNER, VIDEO],
  /**
         * Determines whether or not the given bid request is valid.
         *
         * @param {BidRequest} bid The bid params to validate.
         * @return boolean True if this is a valid bid, and false otherwise.
         */
  isBidRequestValid: function(bid) {
    if (!!bid.params.bidfloorCurrency && !['EUR', 'USD'].includes(bid.params.bidfloorCurrency)) return false;
    if (!!bid.params.bidfloor && typeof bid.params.bidfloor !== 'number') return false;
    if (!!bid.params.keywords && typeof bid.params.keywords !== 'object') return false;
    return !!(bid.params.account && bid.params.tagId);
  },
  /**
         * Make a server request from the list of BidRequests.
         *
         * @param {validBidRequests[]} - an array of bids
         * @return ServerRequest Info describing the request to the server.
         */
  buildRequests: function(validBidRequests, bidderRequest) {
    const adUnits = [];
    const test = config.getConfig('debug') ? 1 : 0;
    let adunitValue = null;
    let userEids = null;
    Object.keys(validBidRequests).forEach(key => {
      adunitValue = validBidRequests[key];
      const foo = {
        account: adunitValue.params.account,
        tagId: adunitValue.params.tagId,
        videoExt: adunitValue.params.videoExt,
        label: adunitValue.adUnitCode,
        bidId: adunitValue.bidId,
        auctionId: adunitValue.auctionId,
        transactionId: adunitValue.transactionId,
        mediatypes: adunitValue.mediaTypes,
        bidfloor: adunitValue.params.bidfloor || 0,
        bidfloorCurrency: adunitValue.params.bidfloorCurrency || 'USD',
        keywords: adunitValue.params.keywords ? transformBidderParamKeywords(adunitValue.params.keywords) : [],
      }
      adUnits.push(foo);
      if (adunitValue.userIdAsEids) userEids = adunitValue.userIdAsEids;
    });
    const payload = {
      adUnits,
      href: encodeURIComponent(bidderRequest.refererInfo.referer)
    };
    if (bidderRequest) { // modules informations (gdpr, ccpa, schain, userId)
      if (bidderRequest.gdprConsent) {
        payload.gdpr = bidderRequest.gdprConsent.gdprApplies ? 1 : 0;
        payload.gdprConsent = bidderRequest.gdprConsent.consentString;
      } else {
        payload.gdpr = 0;
        payload.gdprConsent = '';
      }
      if (bidderRequest.uspConsent) { payload.uspConsent = bidderRequest.uspConsent; }
      if (bidderRequest.schain) { payload.schain = bidderRequest.schain; }
      if (userEids !== null) payload.userEids = userEids;
    };
    if (test) payload.test = 1;
    const payloadString = JSON.stringify(payload);
    return {
      method: 'POST',
      url: BIDDER_URL,
      data: payloadString,
    };
  },
  /**
         * Unpack the response from the server into a list of bids.
         *
         * @param {ServerResponse} serverResponse A successful response from the server.
         * @return {Bid[]} An array of bids which were nested inside the server.
         */
  interpretResponse: function(serverResponse, bidRequest) {
    const serverBody = serverResponse.body;
    const bidResponses = [];
    let bidResponse = null;
    let value = null;
    if (serverBody.hasOwnProperty('responses')) {
      Object.keys(serverBody['responses']).forEach(key => {
        value = serverBody['responses'][key];
        const url = `${CACHE_URL}?uuid=${value['uuid']}`;
        bidResponse = {
          requestId: value['bidId'],
          cpm: value['cpm'],
          currency: value['currency'],
          width: value['width'],
          height: value['height'],
          ttl: value['ttl'],
          creativeId: value['creativeId'],
          netRevenue: true,
          nexx360: {
            'ssp': value['bidder'],
            'consent': value['consent'],
            'tagId': value['tagId']
          },
          /*
          meta: {
            'advertiserDomains': value['adomain']
          }
          */
        };
        if (value.type === 'banner') bidResponse.adUrl = url;
        if (value.type === 'video') {
          const params = {
            type: 'prebid',
            mediatype: 'video',
            ssp: value.bidder,
            tag_id: value.tagId,
            consent: value.consent,
            price: value.cpm,
          };
          bidResponse.cpm = value.cpm;
          bidResponse.mediaType = 'video';
          bidResponse.vastUrl = url;
          bidResponse.vastImpUrl = `${METRICS_TRACKER_URL}?${new URLSearchParams(params).toString()}`;
        }
        bidResponses.push(bidResponse);
      });
    }
    return bidResponses;
  },

  /**
     * Register the user sync pixels which should be dropped after the auction.
     *
     * @param {SyncOptions} syncOptions Which user syncs are allowed?
     * @param {ServerResponse[]} serverResponses List of server's responses.
     * @return {UserSync[]} The user syncs which should be dropped.
     */
  getUserSyncs: function(syncOptions, serverResponses, gdprConsent, uspConsent) {
    if (typeof serverResponses === 'object' && serverResponses != null && serverResponses.length > 0 && serverResponses[0].hasOwnProperty('body') &&
        serverResponses[0].body.hasOwnProperty('cookies') && typeof serverResponses[0].body.cookies === 'object') {
      return serverResponses[0].body.cookies.slice(0, 5);
    } else {
      return [];
    }
  },

  /**
     * Register bidder specific code, which will execute if a bid from this bidder won the auction
     * @param {Bid} The bid that won the auction
     */
  onBidWon: function(bid) {
    // fires a pixel to confirm a winning bid
    const params = { type: 'prebid', mediatype: 'banner' };
    if (bid.hasOwnProperty('nexx360')) {
      if (bid.nexx360.hasOwnProperty('ssp')) params.ssp = bid.nexx360.ssp;
      if (bid.nexx360.hasOwnProperty('tagId')) params.tag_id = bid.nexx360.tagId;
      if (bid.nexx360.hasOwnProperty('consent')) params.consent = bid.nexx360.consent;
    };
    params.price = bid.cpm;
    const url = `${METRICS_TRACKER_URL}?${new URLSearchParams(params).toString()}`;
    ajax(url, null, undefined, {method: 'GET', withCredentials: true});
    return true;
  }

}
registerBidder(spec);<|MERGE_RESOLUTION|>--- conflicted
+++ resolved
@@ -8,11 +8,8 @@
 const BIDDER_URL = 'https://fast.nexx360.io/prebid';
 const CACHE_URL = 'https://fast.nexx360.io/cache';
 const METRICS_TRACKER_URL = 'https://fast.nexx360.io/track-imp';
-<<<<<<< HEAD
-=======
 
 const GVLID = 965;
->>>>>>> 061eb3c9
 
 export const spec = {
   code: BIDDER_CODE,
