--- conflicted
+++ resolved
@@ -363,8 +363,8 @@
     return true;
   }
 
-<<<<<<< HEAD
-  /** check gdpr consent data
+  /**
+   * check gdpr consent data
    * @method
    * @private
    * @param {Object} gdpr
@@ -394,11 +394,8 @@
 
     return true;
   }
-  /** normalize submodule configuration
-=======
   /**
    * normalize submodule configuration
->>>>>>> 00fd7c18
    * @method
    * @private
    * @param {ModuleParams} moduleParams
@@ -768,8 +765,8 @@
     }
   }
 
-<<<<<<< HEAD
-  /** return adapter name based on alias, if any
+  /**
+   * return adapter name based on alias, if any
    * @method
    * @private
    * @param {string} aliasName
@@ -780,11 +777,8 @@
     return adapterManager.aliasRegistry[aliasName] || aliasName;
   }
 
-  /** function that handles bid request data
-=======
   /**
    * function that handles bid request data
->>>>>>> 00fd7c18
    * @method
    * @private
    * @param {ProfileHandler} ph profile handler
