--- conflicted
+++ resolved
@@ -108,13 +108,8 @@
   isPlainObject,
   isStr,
   logWarn,
-<<<<<<< HEAD
   mergeDeep,
   prefixLog,
-  tryAppendQueryString
-=======
-  mergeDeep
->>>>>>> 3c632ca3
 } from '../src/utils.js';
 import {
   submodule
@@ -129,11 +124,9 @@
   MODULE_TYPE_RTD
 } from '../src/activities/modules.js';
 import adapterManager from '../src/adapterManager.js';
-<<<<<<< HEAD
-=======
-import {MODULE_TYPE_RTD} from '../src/activities/modules.js';
-import {tryAppendQueryString} from '../libraries/urlUtils/urlUtils.js';
->>>>>>> 3c632ca3
+import {
+  tryAppendQueryString
+} from '../libraries/urlUtils/urlUtils.js';
 
 /** @type {string} */
 const MODULE_NAME = 'realTimeData';
