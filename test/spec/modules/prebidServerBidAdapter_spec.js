import { expect } from 'chai';
import { PrebidServer as Adapter, resetSyncedStatus, resetWurlMap } from 'modules/prebidServerBidAdapter/index.js';
import adapterManager from 'src/adapterManager.js';
import * as utils from 'src/utils.js';
import { ajax } from 'src/ajax.js';
import { config } from 'src/config.js';
import * as events from 'src/events.js';
import CONSTANTS from 'src/constants.json';
import { server } from 'test/mocks/xhr.js';
import { createEidsArray } from 'modules/userId/eids.js';
import { deepAccess, deepClone } from 'src/utils.js';
import 'modules/appnexusBidAdapter.js' // appnexus alias test
import 'modules/rubiconBidAdapter.js' // rubicon alias test
import 'src/prebid.js' // $$PREBID_GLOBAL$$.aliasBidder test
import 'modules/currency.js' // adServerCurrency test
import { hook } from '../../../src/hook.js';
import { decorateAdUnitsWithNativeParams } from '../../../src/native.js';
import { auctionManager } from '../../../src/auctionManager.js';
import { stubAuctionIndex } from '../../helpers/indexStub.js';
import { registerBidder } from 'src/adapters/bidderFactory.js';
<<<<<<< HEAD
=======
import {getGlobal} from '../../../src/prebidGlobal.js';
>>>>>>> 061eb3c9

let CONFIG = {
  accountId: '1',
  enabled: true,
  bidders: ['appnexus'],
  timeout: 1000,
  cacheMarkup: 2,
  endpoint: {
    p1Consent: 'https://prebid.adnxs.com/pbs/v1/openrtb2/auction',
    noP1Consent: 'https://prebid.adnxs.com/pbs/v1/openrtb2/auction'
  }
};

const REQUEST = {
  'account_id': '1',
  'tid': '437fbbf5-33f5-487a-8e16-a7112903cfe5',
  'max_bids': 1,
  'timeout_millis': 1000,
  'secure': 0,
  'url': '',
  'prebid_version': '0.30.0-pre',
  's2sConfig': CONFIG,
  'ad_units': [
    {
      'code': 'div-gpt-ad-1460505748561-0',
      'sizes': [[300, 250], [300, 600]],
      'mediaTypes': {
        'banner': {
          'sizes': [[300, 250], [300, 300]]
        },
        'native': {
          'title': {
            'required': true,
            'len': 800
          },
          'image': {
            'required': true,
            'sizes': [989, 742],
          },
          'icon': {
            'required': true,
            'aspect_ratios': [{
              'min_height': 10,
              'min_width': 10,
              'ratio_height': 1,
              'ratio_width': 1
            }]
          },
          'sponsoredBy': {
            'required': true
          }
        }
      },
      'transactionId': '4ef956ad-fd83-406d-bd35-e4bb786ab86c',
      'bids': [
        {
          'bid_id': '123',
          'bidder': 'appnexus',
          'params': {
            'placementId': '10433394',
            'member': 123
          }
        }
      ]
    }
  ]
};

const VIDEO_REQUEST = {
  'account_id': '1',
  'tid': '437fbbf5-33f5-487a-8e16-a7112903cfe5',
  'max_bids': 1,
  'timeout_millis': 1000,
  'secure': 0,
  'url': '',
  'prebid_version': '1.4.0-pre',
  's2sConfig': CONFIG,
  'ad_units': [
    {
      'code': 'div-gpt-ad-1460505748561-0',
      'sizes': [640, 480],
      'mediaTypes': {
        'video': {
          'playerSize': [[640, 480]],
          'mimes': ['video/mp4']
        }
      },
      'transactionId': '4ef956ad-fd83-406d-bd35-e4bb786ab86c',
      'bids': [
        {
          'bid_id': '123',
          'bidder': 'appnexus',
          'params': { 'placementId': '12349520' }
        }
      ]
    }
  ]
};

const OUTSTREAM_VIDEO_REQUEST = {
  'account_id': '1',
  'tid': '437fbbf5-33f5-487a-8e16-a7112903cfe5',
  'max_bids': 1,
  'timeout_millis': 1000,
  'secure': 0,
  'url': '',
  'prebid_version': '1.4.0-pre',
  's2sConfig': CONFIG,
  'ad_units': [
    {
      'code': 'div-gpt-ad-1460505748561-0',
      'sizes': [640, 480],
      'mediaTypes': {
        'video': {
          playerSize: [[640, 480]],
          context: 'outstream',
          mimes: ['video/mp4'],
          renderer: {
            url: 'https://acdn.adnxs.com/video/outstream/ANOutstreamVideo.js',
            render: function (bid) {
              ANOutstreamVideo.renderAd({
                targetId: bid.adUnitCode,
                adResponse: bid.adResponse,
              });
            }
          }
        },
        banner: { sizes: [[300, 250]] }
      },
      'transactionId': '4ef956ad-fd83-406d-bd35-e4bb786ab86c',
      'bids': [
        {
          'bid_id': '123',
          'bidder': 'appnexus',
          'params': { 'placementId': '12349520' }
        }
      ]
    },
    {
      code: 'video1',
      mediaTypes: {
        video: {
          playerSize: [640, 480],
          context: 'outstream',
          mimes: ['video/mp4'],
          skip: 1
        }
      },
      bids: [
        {
          bidder: 'appnexus',
          params: {
            placementId: 13232385,
            video: {
              skippable: true,
              playback_method: ['auto_play_sound_off']
            }
          }
        }
      ]
    }
  ],
};

let BID_REQUESTS;

const RESPONSE_NO_BID_NO_UNIT = {
  'tid': '437fbbf5-33f5-487a-8e16-a7112903cfe5',
  'status': 'OK',
  'bidder_status': [{
    'bidder': 'appnexus',
    'response_time_ms': 132,
    'no_bid': true
  }]
};

const RESPONSE_NO_BID_UNIT_SET = {
  'tid': '437fbbf5-33f5-487a-8e16-a7112903cfe5',
  'status': 'OK',
  'bidder_status': [{
    'bidder': 'appnexus',
    'ad_unit': 'div-gpt-ad-1460505748561-0',
    'response_time_ms': 91,
    'no_bid': true
  }]
};

const RESPONSE_NO_COOKIE = {
  'tid': 'd6eca075-4a59-4346-bdb3-86531830ef2c',
  'status': 'OK',
  'bidder_status': [{
    'bidder': 'pubmatic',
    'no_cookie': true,
    'usersync': {
      'url': '//ads.pubmatic.com/AdServer/js/user_sync.html?predirect=http://localhost:8000/setuid?bidder=pubmatic&uid=',
      'type': 'iframe'
    }
  }]
};

const RESPONSE_NO_PBS_COOKIE = {
  'tid': '882fe33e-2981-4257-bd44-bd3b03945f48',
  'status': 'no_cookie',
  'bidder_status': [{
    'bidder': 'rubicon',
    'no_cookie': true,
    'usersync': {
      'url': 'https://pixel.rubiconproject.com/exchange/sync.php?p=prebid',
      'type': 'redirect'
    }
  }, {
    'bidder': 'pubmatic',
    'no_cookie': true,
    'usersync': {
      'url': '//ads.pubmatic.com/AdServer/js/user_sync.html?predirect=https%3A%2F%2Fprebid.adnxs.com%2Fpbs%2Fv1%2Fsetuid%3Fbidder%3Dpubmatic%26uid%3D',
      'type': 'iframe'
    }
  }, {
    'bidder': 'appnexus',
    'response_time_ms': 162,
    'num_bids': 1,
    'debug': [{
      'request_uri': 'http://ib.adnxs.com/openrtb2',
      'request_body': '{"id":"882fe33e-2981-4257-bd44-bd3b03945f48","imp":[{"id":"/19968336/header-bid-tag-0","banner":{"w":300,"h":250,"format":[{"w":300,"h":250}]},"secure":1,"ext":{"appnexus":{"placement_id":5914989}}}],"site":{"domain":"nytimes.com","page":"http://www.nytimes.com"},"device":{"ua":"Mozilla/5.0 (Macintosh; Intel Mac OS X 10_12_5) AppleWebKit/537.36 (KHTML, like Gecko) Chrome/58.0.3029.110 Safari/537.36","ip":"75.97.0.47"},"user":{"id":"3519479852893340159","buyeruid":"3519479852893340159"},"at":1,"tmax":1000,"source":{"fd":1,"tid":"882fe33e-2981-4257-bd44-bd3b03945f48"}}',
      'response_body': '{"id":"882fe33e-2981-4257-bd44-bd3b03945f48"}',
      'status_code': 200
    }]
  }],
  'bids': [{
    'bid_id': '123',
    'code': 'div-gpt-ad-1460505748561-0',
    'creative_id': '70928274',
    'bidder': 'appnexus',
    'price': 0.07425,
    'adm': '<script type="application/javascript" src="https://secure-nym.adnxs.com/ab?e=wqT_3QLeCPBOXgQAAAMA1gAFAQi5krDKBRCwho2ft8LKoCMY_4PozveI7eswIAEqLQnbgoxDEVi5PxElYqnyDAKzPxkAAAAgXA8zQCHOzMzMzMy8PykzMwECsMM_MO2C6QI47RtA_AxIAlCSj-khWL-tNGAAaNfUTniivwSAAQGKAQNVU0SSAQEG8FSYAawCoAH6AagBAbABALgBAsABBcgBAtABCdgBAOABAPABAIoCkgF1ZignYScsIDE2OTc2MjksIDE0OTgxNTUzMjEpO3VmKCdyJywgNzA5MjgyNzQsQh4ABGMnATsQODY2NTVKPAAgZycsIDM5OTgzTh0AKGknLCA0OTM1MTUsMlcA8IeSAs0CIWhWRE5jZ2pfdVlVSUVKS1A2U0VZQUNDX3JUUXdBRGdBUUFCSV9BeFE3WUxwQWxnQVlKOEJhQUJ3QUhnQWdBRUFpQUVBa0FFQm1BRUJvQUVCcUFFRHNBRUF1UUhPRGRmZE16UERQOEVCemczWDNUTXp3el9KQVFBQUFBQUFBUEFfMlFFCQw0QUR3UC1BQnk0OGU5UUUFFChnQUlCaUFLMzdjRQEIQEIzNWNCaUFMZzZJNEVpQUxoDQgAag0IAG4NCABvAQhIa0FJSG1BSUFvQUlBcUFJR3RRSQVUAHYNCPBed0FJQXlBSUEwQUlBMkFJQTRBTDYtd2ZvQXBqaXI4b0Y4Z0lGZG1semFUSDRBZ0NBQXdHUUF3Q1lBd0dvQV8tNWhRaTZBd2xPV1UweU9qTTJNamcumgItIV93ajdud2oyUAHwTHY2MDBJQUFvQURvSlRsbE5Nam96TmpJNNgCAOACvtUr6gIWaHR0cDovL3d3dy5ueXRpbWVzLmNvbfICEQoGQURWX0lEEgcxNjk3NjI5BRQIQ1BHBRQt9AEUCAVDUAETBAgxTSXA8gINCghBRFZfRlJFURIBMPICGQoPQ1VTVE9NX01PREVMX0lEEgYxMzA1NTTyAh8KFjIcAFBMRUFGX05BTUUSBXZpc2kx8gIoCho2IgAIQVNUAUkcSUZJRUQSCjFBzvB4NDkxNDSAAwCIAwGQAwCYAxSgAwGqAwDAA6wCyAMA2APjBuADAOgDAPgDA4AEAJIECS9vcGVucnRiMpgEAKIECjc1Ljk3LjAuNDeoBACyBAoIABAAGAAgADAAuAQAwAQAyAQA0gQJTllNMjozNjI42gQCCAHgBADwBGGlIIgFAZgFAKAF_xEBuAGqBSQ4ODJmZTMzZS0yOTgxLTQyNTctYmQ0NC1iZDNiMDM5NDVmNDjABQDJBQAAAQI08D_SBQkJAAAAAAAAAAA.&s=d4bc7cd2e5d7e1910a591bc97df6ae9e63333e52&referrer=http%3A%2F%2Fwww.nytimes.com&pp=${AUCTION_PRICE}&"></script>',
    'width': 300,
    'height': 250,
    'response_time_ms': 162
  }]
};

const RESPONSE_OPENRTB = {
  'id': 'c7dcf14f',
  'seatbid': [
    {
      'bid': [
        {
          'id': '8750901685062148',
          'impid': 'div-gpt-ad-1460505748561-0',
          'price': 0.5,
          'adm': '<script src="http://lax1-ib.adnxs.com/ab?e=wqT_3QKgB6CgAwAAAwDWAAUBCJ7kvtMFEPft7JnIuImSdBj87IDv8q21rXcqNgkAAAECCOA_EQEHNAAA4D8ZAAAAgOtR4D8hERIAKREJADERG6Aw8ub8BDi-B0C-B0gCUNbLkw5Y4YBIYABokUB48NIEgAEBigEDVVNEkgUG8FKYAawCoAH6AagBAbABALgBAsABA8gBAtABCdgBAOABAPABAIoCOnVmKCdhJywgNDk0NDcyLCAxNTE3MjY5NTM0KTt1ZigncicsIDI5NjgxMTEwLDIeAPCckgKBAiFqRHF3RUFpNjBJY0VFTmJMa3c0WUFDRGhnRWd3QURnQVFBUkl2Z2RROHViOEJGZ0FZUF9fX184UGFBQndBWGdCZ0FFQmlBRUJrQUVCbUFFQm9BRUJxQUVEc0FFQXVRRXBpNGlEQUFEZ1A4RUJLWXVJZ3dBQTREX0pBVkx3MU5mdl9lMF8yUUVBQUFBQUFBRHdQLUFCQVBVQgUPKEpnQ0FLQUNBTFVDBRAETDAJCPBUTUFDQWNnQ0FkQUNBZGdDQWVBQ0FPZ0NBUGdDQUlBREFaQURBSmdEQWFnRHV0Q0hCTG9ERVdSbFptRjFiSFFqVEVGWU1Ub3pPRFk1mgI5IS1ndndfUTYEAfCENFlCSUlBUW9BRG9SWkdWbVlYVnNkQ05NUVZneE9qTTROamsu2ALoB-ACx9MB6gJHaHR0cDovL3ByZWJpZC5sb2NhbGhvc3Q6OTk5OS9pbnRlZ3JhdGlvbkV4YW1wbGVzL2dwdC9hcHBuZXh1cy10ZXN0Lmh0bWzyAhAKBkFEVl9JRBIGNCXTHPICEQoGQ1BHARM4BzE5Nzc5MzPyAhAKBUNQBRPwljg1MTM1OTSAAwGIAwGQAwCYAxSgAwGqAwDAA6wCyAMA2AMA4AMA6AMA-AMDgAQAkgQJL29wZW5ydGIymAQAogQMMjE2LjU1LjQ3Ljk0qAQAsgQMCAAQABgAIAAwADgAuAQAwAQAyAQA0gQRZGVmYXVsdCNMQVgxOjM4NjnaBAIIAeAEAPAE1suTDogFAZgFAKAF______8BA7ABqgUkYzdkY2YxNGYtZjliYS00Yzc3LWEzYjQtMjdmNmRmMzkwNjdmwAUAyQVpLhTwP9IFCQkJDFAAANgFAeAFAfAFAfoFBAgAEACQBgA.&s=f4dc8b6fa65845d08f0a87c145e12cb7d6288c2a&referrer=http%3A%2F%2Fprebid.localhost%3A9999%2FintegrationExamples%2Fgpt%2Fappnexus-test.html&pp=${AUCTION_PRICE}"></script>',
          'adid': '29681110',
          'adomain': ['appnexus.com'],
          'iurl': 'http://lax1-ib.adnxs.com/cr?id=2968111',
          'cid': '958',
          'crid': '2968111',
          'dealid': 'test-dealid',
          'w': 300,
          'h': 250,
          'ext': {
            'prebid': {
              'type': 'banner',
              'event': {
                'win': 'http://wurl.org?id=333'
              },
              'meta': {
                'dchain': { 'ver': '1.0', 'complete': 0, 'nodes': [{ 'asi': 'magnite.com', 'bsid': '123456789', }] }
              }
            },
            'bidder': {
              'appnexus': {
                'brand_id': 1,
                'auction_id': 3,
                'bidder_id': 2
              }
            }
          }
        }
      ],
      'seat': 'appnexus'
    },
  ],
  'cur': 'EUR',
  'ext': {
    'responsetimemillis': {
      'appnexus': 8,
    }
  }
};

const RESPONSE_OPENRTB_VIDEO = {
  id: 'c7dcf14f',
  seatbid: [
    {
      bid: [
        {
          id: '1987250005171537465',
          impid: 'div-gpt-ad-1460505748561-0',
          price: 10,
          adm: '<?xml version="1.0" encoding="UTF-8" standalone="yes"?><VAST version="3.0"><Ad id="81877115" sequence="0"><Wrapper><AdSystem version="3.0">adnxs</AdSystem><VASTAdTagURI><![CDATA[http://lax1-ib.adnxs.com/ab?e=wqT_3QLZBq]]></VASTAdTagURI><Impression><![CDATA[http://ib.adnxs.com/nop]]></Impression><Creatives><Creative adID="81877115"><Linear></Linear></Creative></Creatives></Wrapper></Ad></VAST>',
          adid: '81877115',
          adomain: ['appnexus.com'],
          iurl: 'http://lax1-ib.adnxs.com/cr?id=81877115',
          cid: '3535',
          crid: '81877115',
          dealid: 'test-dealid',
          w: 1,
          h: 1,
          ext: {
            prebid: {
              type: 'video',
              bidid: '654321'
            },
            bidder: {
              appnexus: {
                brand_id: 1,
                auction_id: 6673622101799484743,
                bidder_id: 2,
                bid_ad_type: 1,
              },
            },
          },
        },
      ],
      seat: 'appnexus',
    },
  ],
  ext: {
    responsetimemillis: {
      appnexus: 81,
    },
  },
};

const RESPONSE_OPENRTB_NATIVE = {
  'id': 'c7dcf14f',
  'seatbid': [
    {
      'bid': [
        {
          'id': '6451317310275562039',
          'impid': 'div-gpt-ad-1460505748561-0',
          'price': 10,
          'adm': {
            'ver': '1.2',
            'assets': [
              {
                'id': 1,
                'img': {
                  'url': 'https://vcdn.adnxs.com/p/creative-image/f8/7f/0f/13/f87f0f13-230c-4f05-8087-db9216e393de.jpg',
                  'w': 989,
                  'h': 742,
                  'ext': {
                    'appnexus': {
                      'prevent_crop': 0
                    }
                  }
                }
              },
              {
                'id': 2,
                'img': {
                  'url': 'https://vcdn.adnxs.com/p/creative-image/1a/3e/e9/5b/1a3ee95b-06cd-4260-98c7-0258627c9197.png',
                  'w': 127,
                  'h': 83,
                  'ext': {
                    'appnexus': {
                      'prevent_crop': 0
                    }
                  }
                }
              },
              {
                'id': 0,
                'title': {
                  'text': 'This is a Prebid Native Creative'
                }
              },
              {
                'id': 3,
                'data': {
                  'value': 'Prebid.org'
                }
              }
            ],
            'link': {
              'url': 'https://lax1-ib.adnxs.com/click?AAAAAAAAJEAAAAAAAAAkQAAAAAAAACRAAAAAAAAAJEAAAAAAAAAkQGdce2vBWudAJZpFu1er1zA7ZzddAAAAAOLoyQBtJAAAbSQAAAIAAAC8pM8FnPgWAAAAAABVU0QAVVNEAAEAAQBNXQAAAAABAgMCAAAAALsAuhVqdgAAAAA./cpcpm=AAAAAAAAAAA=/bcr=AAAAAAAA8D8=/pp=${AUCTION_PRICE}/cnd=%213Q5HCQj8-LwKELzJvi4YnPFbIAQoADEAAAAAAAAkQDoJTEFYMTo0MDc3QKcPSQAAAAAAAPA_UQAAAAAAAAAAWQAAAAAAAAAAYQAAAAAAAAAAaQAAAAAAAAAAcQAAAAAAAAAA/cca=OTMyNSNMQVgxOjQwNzc=/bn=84305/test=1/clickenc=http%3A%2F%2Fprebid.org%2Fdev-docs%2Fshow-native-ads.html'
            },
            'eventtrackers': [
              {
                'event': 1,
                'method': 1,
                'url': 'https://lax1-ib.adnxs.com/it?an_audit=0&test=1&referrer=http%3A%2F%2Flocalhost%3A9999%2FintegrationExamples%2Fgpt%2Fdemo_native.html&e=wqT_3QKCCKACBAAAAwDWAAUBCLvO3ekFEOe47duW2NbzQBiltJba--rq6zAqNgkAAAECCCRAEQEHEAAAJEAZEQkAIREJACkRCQAxEQmoMOLRpwY47UhA7UhIAlC8yb4uWJzxW2AAaM26dXjRkgWAAQGKAQNVU0SSAQEG8FKYAQGgAQGoAQGwAQC4AQLAAQPIAQLQAQnYAQDgAQHwAQCKAjt1ZignYScsIDI1Mjk4ODUsIDE1NjM5MTE5OTUpO3VmKCdyJywgOTc0OTQyMDQsIC4eAPQ0AZICnQIhb2pkaWlnajgtTHdLRUx6SnZpNFlBQ0NjOFZzd0FEZ0FRQVJJN1VoUTR0R25CbGdBWVAwQmFBQndBSGdBZ0FFQWlBRUFrQUVCbUFFQm9BRUJxQUVEc0FFQXVRSHpyV3FrQUFBa1FNRUI4NjFxcEFBQUpFREpBVVZpYmxDaFpRQkEyUUVBQUFBQUFBRHdQLUFCQVBVQkFBQUFBUGdCQUpnQ0FLQUNBTFVDQUFBQUFMMENBQUFBQU1BQ0FNZ0NBT0FDQU9nQ0FQZ0NBSUFEQVpBREFKZ0RBYWdEX1BpOENyb0RDVXhCV0RFNk5EQTNOLUFEcHctUUJBQ1lCQUhCQkFBQUFBQUFBQUFBeVFRQUFBQUFBQUFBQU5nRUFBLi6aAoUBITNRNUhDUWo4LUx3S0VMeiUhJG5QRmJJQVFvQUQRvVhBa1FEb0pURUZZTVRvME1EYzNRS2NQUxFUDFBBX1URDAxBQUFXHQwAWR0MAGEdDABjHQz0FwHYAgDgAq2YSOoCPmh0dHA6Ly9sb2NhbGhvc3Q6OTk5OS9pbnRlZ3JhdGlvbkV4YW1wbGVzL2dwdC9kZW1vX25hdGl2ZS5odG1sgAMAiAMBkAMAmAMUoAMBqgMAwAPgqAHIAwDYAwDgAwDoAwD4AwOABACSBAkvb3BlbnJ0YjKYBACiBA0xNzMuMjQ0LjM2LjQwqATtoySyBAwIABAAGAAgADAAOAC4BADABADIBADSBA45MzI1I0xBWDE6NDA3N9oEAggB4AQA8AS8yb4uiAUBmAUAoAX___________8BqgUkZTU5YzNlYjYtNmRkNi00MmQ5LWExMWEtM2FhMTFjOTc5MGUwwAUAyQUAAAAAAADwP9IFCQkAaVh0ANgFAeAFAfAFmfQh-gUECAAQAJAGAZgGALgGAMEGCSQk8D_IBgDaBhYKEAkQGQEBwTTgBgzyBgIIAIAHAYgHAA..&s=11ababa390e9f7983de260493fc5b91ec5b1b3d4&pp=${AUCTION_PRICE}'
              }
            ]
          },
          'adid': '97494204',
          'adomain': [
            'http://prebid.org'
          ],
          'iurl': 'https://lax1-ib.adnxs.com/cr?id=97494204',
          'cid': '9325',
          'crid': '97494204',
          'cat': [
            'IAB3-1'
          ],
          'ext': {
            'prebid': {
              'targeting': {
                'hb_bidder': 'appnexus',
                'hb_pb': '10.00'
              },
              'type': 'native',
              'video': {
                'duration': 0,
                'primary_category': ''
              }
            },
            'bidder': {
              'appnexus': {
                'brand_id': 555545,
                'auction_id': 4676806524825984103,
                'bidder_id': 2,
                'bid_ad_type': 3
              }
            }
          }
        }
      ],
      'seat': 'appnexus'
    }
  ]
};

describe('S2S Adapter', function () {
  let adapter,
    addBidResponse = sinon.spy(),
    done = sinon.spy();

  function prepRequest(req) {
    req.ad_units.forEach((adUnit) => {
      delete adUnit.nativeParams
    });
    decorateAdUnitsWithNativeParams(req.ad_units);
  }

  before(() => {
    hook.ready();
    prepRequest(REQUEST);
  });

  beforeEach(function () {
    config.resetConfig();
    adapter = new Adapter();
    BID_REQUESTS = [
      {
        'bidderCode': 'appnexus',
        'auctionId': '173afb6d132ba3',
        'bidderRequestId': '3d1063078dfcc8',
        'tid': '437fbbf5-33f5-487a-8e16-a7112903cfe5',
        'bids': [
          {
            'bidder': 'appnexus',
            'params': {
              'placementId': '10433394',
              'member': 123,
              'keywords': {
                'foo': ['bar', 'baz'],
                'fizz': ['buzz']
              }
            },
            'bid_id': '123',
            'adUnitCode': 'div-gpt-ad-1460505748561-0',
            'mediaTypes': {
              'banner': {
                'sizes': [[300, 250]]
              }
            },
            'transactionId': '4ef956ad-fd83-406d-bd35-e4bb786ab86c',
            'sizes': [300, 250],
            'bidId': '123',
            'bidderRequestId': '3d1063078dfcc8',
            'auctionId': '173afb6d132ba3',
            'storedAuctionResponse': 11111
          }
        ],
        'auctionStart': 1510852447530,
        'timeout': 5000,
        'src': 's2s',
        'doneCbCallCount': 0,
        'refererInfo': {
          'referer': 'http://mytestpage.com'
        }
      }
    ];
  });

  afterEach(function () {
    addBidResponse.resetHistory();
    done.resetHistory();
  });

  after(function () {
    config.resetConfig();
  });

  describe('request function', function () {
    beforeEach(function () {
      resetSyncedStatus();
    });

    it('should set id to auction ID and source.tid to tid', function () {
      config.setConfig({ s2sConfig: CONFIG });

      adapter.callBids(OUTSTREAM_VIDEO_REQUEST, BID_REQUESTS, addBidResponse, done, ajax);

      const requestBid = JSON.parse(server.requests[0].requestBody);
      expect(requestBid.id).to.equal('173afb6d132ba3');
      expect(requestBid.source).to.be.an('object');
      expect(requestBid.source.tid).to.equal('437fbbf5-33f5-487a-8e16-a7112903cfe5');
    });

    it('should block request if config did not define p1Consent URL in endpoint object config', function () {
      let badConfig = utils.deepClone(CONFIG);
      badConfig.endpoint = { noP1Consent: 'https://prebid.adnxs.com/pbs/v1/openrtb2/auction' };
      config.setConfig({ s2sConfig: badConfig });

      let badCfgRequest = utils.deepClone(REQUEST);
      badCfgRequest.s2sConfig = badConfig;

      adapter.callBids(badCfgRequest, BID_REQUESTS, addBidResponse, done, ajax);

      expect(server.requests.length).to.equal(0);
    });

    it('should block request if config did not define noP1Consent URL in endpoint object config', function () {
      let badConfig = utils.deepClone(CONFIG);
      badConfig.endpoint = { p1Consent: 'https://prebid.adnxs.com/pbs/v1/openrtb2/auction' };
      config.setConfig({ s2sConfig: badConfig });

      let badCfgRequest = utils.deepClone(REQUEST);
      badCfgRequest.s2sConfig = badConfig;

      let badBidderRequest = utils.deepClone(BID_REQUESTS);
      badBidderRequest[0].gdprConsent = {
        consentString: 'abc123',
        addtlConsent: 'superduperconsent',
        gdprApplies: true,
        apiVersion: 2,
        vendorData: {
          purpose: {
            consents: {
              1: false
            }
          }
        }
      };

      adapter.callBids(badCfgRequest, badBidderRequest, addBidResponse, done, ajax);

      expect(server.requests.length).to.equal(0);
    });

    it('should block request if config did not define any URLs in endpoint object config', function () {
      let badConfig = utils.deepClone(CONFIG);
      badConfig.endpoint = {};
      config.setConfig({ s2sConfig: badConfig });

      let badCfgRequest = utils.deepClone(REQUEST);
      badCfgRequest.s2sConfig = badConfig;

      adapter.callBids(badCfgRequest, BID_REQUESTS, addBidResponse, done, ajax);

      expect(server.requests.length).to.equal(0);
    });

    it('should add outstream bc renderer exists on mediatype', function () {
      config.setConfig({ s2sConfig: CONFIG });

      adapter.callBids(OUTSTREAM_VIDEO_REQUEST, BID_REQUESTS, addBidResponse, done, ajax);

      const requestBid = JSON.parse(server.requests[0].requestBody);
      expect(requestBid.imp[0].banner).to.exist;
      expect(requestBid.imp[0].video).to.exist;
    });

    it('should default video placement if not defined and instream', function () {
      let ortb2Config = utils.deepClone(CONFIG);
      ortb2Config.endpoint.p1Consent = 'https://prebid.adnxs.com/pbs/v1/openrtb2/auction';

      config.setConfig({ s2sConfig: ortb2Config });

      let videoBid = utils.deepClone(VIDEO_REQUEST);
      videoBid.ad_units[0].mediaTypes.video.context = 'instream';
      adapter.callBids(videoBid, BID_REQUESTS, addBidResponse, done, ajax);

      const requestBid = JSON.parse(server.requests[0].requestBody);
      expect(requestBid.imp[0].banner).to.not.exist;
      expect(requestBid.imp[0].video).to.exist;
      expect(requestBid.imp[0].video.placement).to.equal(1);
    });

    it('converts video mediaType properties into openRTB format', function () {
      let ortb2Config = utils.deepClone(CONFIG);
      ortb2Config.endpoint.p1Consent = 'https://prebid.adnxs.com/pbs/v1/openrtb2/auction';

      config.setConfig({ s2sConfig: ortb2Config });

      let videoBid = utils.deepClone(VIDEO_REQUEST);
      videoBid.ad_units[0].mediaTypes.video.context = 'instream';
      adapter.callBids(videoBid, BID_REQUESTS, addBidResponse, done, ajax);

      const requestBid = JSON.parse(server.requests[0].requestBody);
      expect(requestBid.imp[0].banner).to.not.exist;
      expect(requestBid.imp[0].video).to.exist;
      expect(requestBid.imp[0].video.placement).to.equal(1);
      expect(requestBid.imp[0].video.w).to.equal(640);
      expect(requestBid.imp[0].video.h).to.equal(480);
      expect(requestBid.imp[0].video.playerSize).to.be.undefined;
      expect(requestBid.imp[0].video.context).to.be.undefined;
    });

    it('exists and is a function', function () {
      expect(adapter.callBids).to.exist.and.to.be.a('function');
    });

    describe('gdpr tests', function () {
      afterEach(function () {
        $$PREBID_GLOBAL$$.requestBids.removeAll();
      });

      it('adds gdpr consent information to ortb2 request depending on presence of module', function () {
        let consentConfig = { consentManagement: { cmpApi: 'iab' }, s2sConfig: CONFIG };
        config.setConfig(consentConfig);

        let gdprBidRequest = utils.deepClone(BID_REQUESTS);
        gdprBidRequest[0].gdprConsent = {
          consentString: 'abc123',
          gdprApplies: true
        };

        adapter.callBids(REQUEST, gdprBidRequest, addBidResponse, done, ajax);
        let requestBid = JSON.parse(server.requests[0].requestBody);

        expect(requestBid.regs.ext.gdpr).is.equal(1);
        expect(requestBid.user.ext.consent).is.equal('abc123');

        config.resetConfig();
        config.setConfig({ s2sConfig: CONFIG });

        adapter.callBids(REQUEST, BID_REQUESTS, addBidResponse, done, ajax);
        requestBid = JSON.parse(server.requests[1].requestBody);

        expect(requestBid.regs).to.not.exist;
        expect(requestBid.user).to.not.exist;
      });

      it('adds additional consent information to ortb2 request depending on presence of module', function () {
        let consentConfig = { consentManagement: { cmpApi: 'iab' }, s2sConfig: CONFIG };
        config.setConfig(consentConfig);

        let gdprBidRequest = utils.deepClone(BID_REQUESTS);
        gdprBidRequest[0].gdprConsent = {
          consentString: 'abc123',
          addtlConsent: 'superduperconsent',
          gdprApplies: true
        };

        adapter.callBids(REQUEST, gdprBidRequest, addBidResponse, done, ajax);
        let requestBid = JSON.parse(server.requests[0].requestBody);

        expect(requestBid.regs.ext.gdpr).is.equal(1);
        expect(requestBid.user.ext.consent).is.equal('abc123');
        expect(requestBid.user.ext.ConsentedProvidersSettings.consented_providers).is.equal('superduperconsent');

        config.resetConfig();
        config.setConfig({ s2sConfig: CONFIG });

        adapter.callBids(REQUEST, BID_REQUESTS, addBidResponse, done, ajax);
        requestBid = JSON.parse(server.requests[1].requestBody);

        expect(requestBid.regs).to.not.exist;
        expect(requestBid.user).to.not.exist;
      });

      it('check gdpr info gets added into cookie_sync request: have consent data', function () {
        let cookieSyncConfig = utils.deepClone(CONFIG);
        cookieSyncConfig.syncEndpoint = { p1Consent: 'https://prebid.adnxs.com/pbs/v1/cookie_sync' };

        let consentConfig = { consentManagement: { cmpApi: 'iab' }, s2sConfig: cookieSyncConfig };
        config.setConfig(consentConfig);

        let gdprBidRequest = utils.deepClone(BID_REQUESTS);

        gdprBidRequest[0].gdprConsent = {
          consentString: 'abc123def',
          gdprApplies: true
        };

        const s2sBidRequest = utils.deepClone(REQUEST);
        s2sBidRequest.s2sConfig = cookieSyncConfig;

        adapter.callBids(s2sBidRequest, gdprBidRequest, addBidResponse, done, ajax);
        let requestBid = JSON.parse(server.requests[0].requestBody);

        expect(requestBid.gdpr).is.equal(1);
        expect(requestBid.gdpr_consent).is.equal('abc123def');
        expect(requestBid.bidders).to.contain('appnexus').and.to.have.lengthOf(1);
        expect(requestBid.account).is.equal('1');
      });

      it('check gdpr info gets added into cookie_sync request: have consent data but gdprApplies is false', function () {
        let cookieSyncConfig = utils.deepClone(CONFIG);
        cookieSyncConfig.syncEndpoint = { p1Consent: 'https://prebid.adnxs.com/pbs/v1/cookie_sync' };

        let consentConfig = { consentManagement: { cmpApi: 'iab' }, s2sConfig: cookieSyncConfig };
        config.setConfig(consentConfig);

        const s2sBidRequest = utils.deepClone(REQUEST);
        s2sBidRequest.s2sConfig = cookieSyncConfig;

        let gdprBidRequest = utils.deepClone(BID_REQUESTS);
        gdprBidRequest[0].gdprConsent = {
          consentString: 'xyz789abcc',
          gdprApplies: false
        };

        adapter.callBids(s2sBidRequest, gdprBidRequest, addBidResponse, done, ajax);
        let requestBid = JSON.parse(server.requests[0].requestBody);

        expect(requestBid.gdpr).is.equal(0);
        expect(requestBid.gdpr_consent).is.undefined;
      });

      it('checks gdpr info gets added to cookie_sync request: applies is false', function () {
        let cookieSyncConfig = utils.deepClone(CONFIG);
        cookieSyncConfig.syncEndpoint = { p1Consent: 'https://prebid.adnxs.com/pbs/v1/cookie_sync' };

        let consentConfig = { consentManagement: { cmpApi: 'iab' }, s2sConfig: cookieSyncConfig };
        config.setConfig(consentConfig);

        let gdprBidRequest = utils.deepClone(BID_REQUESTS);
        gdprBidRequest[0].gdprConsent = {
          consentString: undefined,
          gdprApplies: false
        };

        const s2sBidRequest = utils.deepClone(REQUEST);
        s2sBidRequest.s2sConfig = cookieSyncConfig;

        adapter.callBids(s2sBidRequest, gdprBidRequest, addBidResponse, done, ajax);
        let requestBid = JSON.parse(server.requests[0].requestBody);

        expect(requestBid.gdpr).is.equal(0);
        expect(requestBid.gdpr_consent).is.undefined;
      });
    });

    describe('us_privacy (ccpa) consent data', function () {
      afterEach(function () {
        $$PREBID_GLOBAL$$.requestBids.removeAll();
      });

      it('is added to ortb2 request when in bidRequest', function () {
        config.setConfig({ s2sConfig: CONFIG });

        let uspBidRequest = utils.deepClone(BID_REQUESTS);
        uspBidRequest[0].uspConsent = '1NYN';

        adapter.callBids(REQUEST, uspBidRequest, addBidResponse, done, ajax);
        let requestBid = JSON.parse(server.requests[0].requestBody);

        expect(requestBid.regs.ext.us_privacy).is.equal('1NYN');

        config.resetConfig();
        config.setConfig({ s2sConfig: CONFIG });

        adapter.callBids(REQUEST, BID_REQUESTS, addBidResponse, done, ajax);
        requestBid = JSON.parse(server.requests[1].requestBody);

        expect(requestBid.regs).to.not.exist;
      });

      it('is added to cookie_sync request when in bidRequest', function () {
        let cookieSyncConfig = utils.deepClone(CONFIG);
        cookieSyncConfig.syncEndpoint = { p1Consent: 'https://prebid.adnxs.com/pbs/v1/cookie_sync' };
        config.setConfig({ s2sConfig: cookieSyncConfig });

        let uspBidRequest = utils.deepClone(BID_REQUESTS);
        uspBidRequest[0].uspConsent = '1YNN';

        const s2sBidRequest = utils.deepClone(REQUEST);
        s2sBidRequest.s2sConfig = cookieSyncConfig;

        adapter.callBids(s2sBidRequest, uspBidRequest, addBidResponse, done, ajax);
        let requestBid = JSON.parse(server.requests[0].requestBody);

        expect(requestBid.us_privacy).is.equal('1YNN');
        expect(requestBid.bidders).to.contain('appnexus').and.to.have.lengthOf(1);
        expect(requestBid.account).is.equal('1');
      });
    });

    describe('gdpr and us_privacy (ccpa) consent data', function () {
      afterEach(function () {
        $$PREBID_GLOBAL$$.requestBids.removeAll();
      });

      it('is added to ortb2 request when in bidRequest', function () {
        config.setConfig({ s2sConfig: CONFIG });

        let consentBidRequest = utils.deepClone(BID_REQUESTS);
        consentBidRequest[0].uspConsent = '1NYN';
        consentBidRequest[0].gdprConsent = {
          consentString: 'abc123',
          gdprApplies: true
        };

        adapter.callBids(REQUEST, consentBidRequest, addBidResponse, done, ajax);
        let requestBid = JSON.parse(server.requests[0].requestBody);

        expect(requestBid.regs.ext.us_privacy).is.equal('1NYN');
        expect(requestBid.regs.ext.gdpr).is.equal(1);
        expect(requestBid.user.ext.consent).is.equal('abc123');

        config.resetConfig();
        config.setConfig({ s2sConfig: CONFIG });

        adapter.callBids(REQUEST, BID_REQUESTS, addBidResponse, done, ajax);
        requestBid = JSON.parse(server.requests[1].requestBody);

        expect(requestBid.regs).to.not.exist;
        expect(requestBid.user).to.not.exist;
      });

      it('is added to cookie_sync request when in bidRequest', function () {
        let cookieSyncConfig = utils.deepClone(CONFIG);
        cookieSyncConfig.syncEndpoint = { p1Consent: 'https://prebid.adnxs.com/pbs/v1/cookie_sync' };
        config.setConfig({ s2sConfig: cookieSyncConfig });

        let consentBidRequest = utils.deepClone(BID_REQUESTS);
        consentBidRequest[0].uspConsent = '1YNN';
        consentBidRequest[0].gdprConsent = {
          consentString: 'abc123def',
          gdprApplies: true
        };

        const s2sBidRequest = utils.deepClone(REQUEST);
        s2sBidRequest.s2sConfig = cookieSyncConfig

        adapter.callBids(s2sBidRequest, consentBidRequest, addBidResponse, done, ajax);
        let requestBid = JSON.parse(server.requests[0].requestBody);

        expect(requestBid.us_privacy).is.equal('1YNN');
        expect(requestBid.gdpr).is.equal(1);
        expect(requestBid.gdpr_consent).is.equal('abc123def');
        expect(requestBid.bidders).to.contain('appnexus').and.to.have.lengthOf(1);
        expect(requestBid.account).is.equal('1');
      });
    });

    it('adds device and app objects to request', function () {
      const _config = {
        s2sConfig: CONFIG,
        device: { ifa: '6D92078A-8246-4BA4-AE5B-76104861E7DC' },
        app: { bundle: 'com.test.app' },
      };

      config.setConfig(_config);
      adapter.callBids(REQUEST, BID_REQUESTS, addBidResponse, done, ajax);
      const requestBid = JSON.parse(server.requests[0].requestBody);
      expect(requestBid.device).to.deep.equal({
        ifa: '6D92078A-8246-4BA4-AE5B-76104861E7DC',
        w: window.innerWidth,
        h: window.innerHeight
      });
      expect(requestBid.app).to.deep.equal({
        bundle: 'com.test.app',
        publisher: { 'id': '1' }
      });
    });

    it('adds device and app objects to request for OpenRTB', function () {
      const s2sConfig = Object.assign({}, CONFIG, {
        endpoint: {
          p1Consent: 'https://prebid.adnxs.com/pbs/v1/openrtb2/auction'
        }
      });

      const _config = {
        s2sConfig: s2sConfig,
        device: { ifa: '6D92078A-8246-4BA4-AE5B-76104861E7DC' },
        app: { bundle: 'com.test.app' },
      };

      config.setConfig(_config);
      adapter.callBids(REQUEST, BID_REQUESTS, addBidResponse, done, ajax);
      const requestBid = JSON.parse(server.requests[0].requestBody);
      expect(requestBid.device).to.deep.equal({
        ifa: '6D92078A-8246-4BA4-AE5B-76104861E7DC',
        w: window.innerWidth,
        h: window.innerHeight
      });
      expect(requestBid.app).to.deep.equal({
        bundle: 'com.test.app',
        publisher: { 'id': '1' }
      });
    });

    it('adds debugging value from storedAuctionResponse to OpenRTB', function () {
      const _config = {
        s2sConfig: CONFIG,
        device: { ifa: '6D92078A-8246-4BA4-AE5B-76104861E7DC' },
        app: { bundle: 'com.test.app' }
      };

      config.setConfig(_config);
      adapter.callBids(REQUEST, BID_REQUESTS, addBidResponse, done, ajax);
      const requestBid = JSON.parse(server.requests[0].requestBody);
      expect(requestBid.imp).to.exist.and.to.be.a('array');
      expect(requestBid.imp).to.have.lengthOf(1);
      expect(requestBid.imp[0].ext).to.exist.and.to.be.a('object');
      expect(requestBid.imp[0].ext.prebid).to.exist.and.to.be.a('object');
      expect(requestBid.imp[0].ext.prebid.storedauctionresponse).to.exist.and.to.be.a('object');
      expect(requestBid.imp[0].ext.prebid.storedauctionresponse.id).to.equal('11111');
    });

    describe('price floors module', function () {
      function runTest(expectedFloor, expectedCur) {
        adapter.callBids(REQUEST, BID_REQUESTS, addBidResponse, done, ajax);
        const requestBid = JSON.parse(server.requests[requestCount].requestBody);
        expect(requestBid.imp[0].bidfloor).to.equal(expectedFloor);
        expect(requestBid.imp[0].bidfloorcur).to.equal(expectedCur);
        requestCount += 1;
      }

      let getFloorResponse, requestCount;
      beforeEach(function () {
        getFloorResponse = {};
        requestCount = 0;
      });

      it('should NOT pass bidfloor and bidfloorcur when getFloor not present or returns invalid response', function () {
        const _config = {
          s2sConfig: CONFIG,
        };

        config.setConfig(_config);

        // if no get floor
        runTest(undefined, undefined);

        // if getFloor returns empty object
        BID_REQUESTS[0].bids[0].getFloor = () => getFloorResponse;
        sinon.spy(BID_REQUESTS[0].bids[0], 'getFloor');

        runTest(undefined, undefined);
        // make sure getFloor was called
        expect(
          BID_REQUESTS[0].bids[0].getFloor.calledWith({
            currency: 'USD',
          })
        ).to.be.true;

        // if getFloor does not return number
        getFloorResponse = { currency: 'EUR', floor: 'not a number' };
        runTest(undefined, undefined);

        // if getFloor does not return currency
        getFloorResponse = { floor: 1.1 };
        runTest(undefined, undefined);
      });

      it('should correctly pass bidfloor and bidfloorcur', function () {
        const _config = {
          s2sConfig: CONFIG,
        };

        config.setConfig(_config);

        BID_REQUESTS[0].bids[0].getFloor = () => getFloorResponse;
        sinon.spy(BID_REQUESTS[0].bids[0], 'getFloor');

        // returns USD and string floor
        getFloorResponse = { currency: 'USD', floor: '1.23' };
        runTest(1.23, 'USD');
        // make sure getFloor was called
        expect(
          BID_REQUESTS[0].bids[0].getFloor.calledWith({
            currency: 'USD',
          })
        ).to.be.true;

        // returns non USD and number floor
        getFloorResponse = { currency: 'EUR', floor: 0.85 };
        runTest(0.85, 'EUR');
      });

      it('should correctly pass adServerCurrency when set to getFloor not default', function () {
        config.setConfig({
          s2sConfig: CONFIG,
          currency: { adServerCurrency: 'JPY' },
        });

        // we have to start requestCount at 1 because a conversion rates fetch occurs when adServerCur is not USD!
        requestCount = 1;

        BID_REQUESTS[0].bids[0].getFloor = () => getFloorResponse;
        sinon.spy(BID_REQUESTS[0].bids[0], 'getFloor');

        // returns USD and string floor
        getFloorResponse = { currency: 'JPY', floor: 97.2 };
        runTest(97.2, 'JPY');
        // make sure getFloor was called with JPY
        expect(
          BID_REQUESTS[0].bids[0].getFloor.calledWith({
            currency: 'JPY',
          })
        ).to.be.true;
      });

      it('should find the floor when not all bidderRequests contain it', () => {
        config.setConfig({
          s2sConfig: {
            ...CONFIG,
            bidders: ['b1', 'b2']
          },
        });
        const bidderRequests = [
          {
            ...BID_REQUESTS[0],
            bidderCode: 'b1',
            bids: [{
              bidder: 'b1',
              bidId: 1,
            }]
          },
          {
            ...BID_REQUESTS[0],
            bidderCode: 'b2',
            bids: [{
              bidder: 'b2',
              bidId: 2,
              getFloor: () => ({
                currency: 'CUR',
                floor: 123
              })
            }],
          }
        ];
        const adUnits = [
          {
            code: 'au1',
            transactionId: 't1',
            mediaTypes: {
              banner: {sizes: [1, 1]}
            },
            bids: [{bidder: 'b1', bid_id: 1}]
          },
          {
            code: 'au2',
            transactionId: 't2',
            bids: [{bidder: 'b2', bid_id: 2}],
            mediaTypes: {
              banner: {sizes: [1, 1]}
            }
          }
        ];
        const s2sReq = {
          ...REQUEST,
          ad_units: adUnits
        }

        adapter.callBids(s2sReq, bidderRequests, addBidResponse, done, ajax);

        const pbsReq = JSON.parse(server.requests[server.requests.length - 1].requestBody);
        const [imp1, imp2] = pbsReq.imp;

        expect(imp1.bidfloor).to.be.undefined;
        expect(imp1.bidfloorcur).to.be.undefined;

        expect(imp2.bidfloor).to.eql(123);
        expect(imp2.bidfloorcur).to.eql('CUR');
      });

      describe('when different bids have different floors', () => {
        let s2sReq;
        beforeEach(() => {
          config.setConfig({
            s2sConfig: {
              ...CONFIG,
              bidders: ['b1', 'b2', 'b3']
            },
          });
          BID_REQUESTS = [
            {
              ...BID_REQUESTS[0],
              bidderCode: 'b2',
              bids: [{
                bidder: 'b2',
                bidId: 2,
                getFloor: () => ({
                  currency: '1',
                  floor: 2
                })
              }],
            },
            {
              ...BID_REQUESTS[0],
              bidderCode: 'b1',
              bids: [{
                bidder: 'b1',
                bidId: 1,
                getFloor: () => ({
                  floor: 10,
                  currency: '0.1'
                })
              }]
            },
            {
              ...BID_REQUESTS[0],
              bidderCode: 'b3',
              bids: [{
                bidder: 'b3',
                bidId: 3,
                getFloor: () => ({
                  currency: '10',
                  floor: 1
                })
              }],
            }
          ];
          s2sReq = {
            ...REQUEST,
            ad_units: [
              {
                code: 'au1',
                transactionId: 't1',
                mediaTypes: {
                  banner: {sizes: [1, 1]}
                },
                bids: [
                  {bidder: 'b2', bid_id: 2},
                  {bidder: 'b3', bid_id: 3},
                  {bidder: 'b1', bid_id: 1},
                ]
              }
            ]
          };
        });

        Object.entries({
          'cannot compute a floor': (bid) => { bid.getFloor = () => { throw new Error() } },
          'does not set a floor': (bid) => { delete bid.getFloor; },
        }).forEach(([t, updateBid]) => {
          it(`should not set pricefloor if any one of them ${t}`, () => {
            updateBid(BID_REQUESTS[1].bids[0]);
            adapter.callBids(s2sReq, BID_REQUESTS, addBidResponse, done, ajax);
            const pbsReq = JSON.parse(server.requests[server.requests.length - 1].requestBody);
            expect(pbsReq.imp[0].bidfloor).to.be.undefined;
            expect(pbsReq.imp[0].bidfloorcur).to.be.undefined;
          });
        })

        Object.entries({
          'is available': {
            expectDesc: 'minimum after conversion',
            expectedFloor: 10,
            expectedCur: '0.1',
            conversionFn: (amount, from, to) => {
              from = parseFloat(from);
              to = parseFloat(to);
              return amount * from / to;
            },
          },
          'is not available': {
            expectDesc: 'absolute minimum',
            expectedFloor: 1,
            expectedCur: '10',
            conversionFn: null
          },
          'is not working': {
            expectDesc: 'first',
            expectedFloor: 2,
            expectedCur: '1',
            conversionFn: () => {
              throw new Error();
            }
          }
        }).forEach(([t, {expectDesc, expectedFloor, expectedCur, conversionFn}]) => {
          describe(`and currency conversion ${t}`, () => {
            let mockConvertCurrency;
            const origConvertCurrency = getGlobal().convertCurrency;
            beforeEach(() => {
              if (conversionFn) {
                getGlobal().convertCurrency = mockConvertCurrency = sinon.stub().callsFake(conversionFn)
              } else {
                mockConvertCurrency = null;
                delete getGlobal().convertCurrency;
              }
            });

            afterEach(() => {
              if (origConvertCurrency != null) {
                getGlobal().convertCurrency = origConvertCurrency;
              } else {
                delete getGlobal().convertCurrency;
              }
            })

            it(`should pick the ${expectDesc}`, () => {
              adapter.callBids(s2sReq, BID_REQUESTS, addBidResponse, done, ajax);
              const pbsReq = JSON.parse(server.requests[server.requests.length - 1].requestBody);
              expect(pbsReq.imp[0].bidfloor).to.eql(expectedFloor);
              expect(pbsReq.imp[0].bidfloorcur).to.eql(expectedCur);
            });
          });
        });
      });
    });

    it('adds device.w and device.h even if the config lacks a device object', function () {
      const _config = {
        s2sConfig: CONFIG,
        app: { bundle: 'com.test.app' },
      };

      config.setConfig(_config);
      adapter.callBids(REQUEST, BID_REQUESTS, addBidResponse, done, ajax);
      const requestBid = JSON.parse(server.requests[0].requestBody);
      expect(requestBid.device).to.deep.equal({
        w: window.innerWidth,
        h: window.innerHeight
      });
      expect(requestBid.app).to.deep.equal({
        bundle: 'com.test.app',
        publisher: { 'id': '1' }
      });
    });

    it('adds native request for OpenRTB', function () {
      const _config = {
        s2sConfig: CONFIG
      };

      config.setConfig(_config);
      adapter.callBids(REQUEST, BID_REQUESTS, addBidResponse, done, ajax);
      const requestBid = JSON.parse(server.requests[0].requestBody);

      expect(requestBid.imp[0].native).to.deep.equal({
        request: JSON.stringify({
          'context': 1,
          'plcmttype': 1,
          'eventtrackers': [{
            event: 1,
            methods: [1]
          }],
          'assets': [
            {
              'required': 1,
              'title': {
                'len': 800
              }
            },
            {
              'required': 1,
              'img': {
                'type': 3,
                'w': 989,
                'h': 742
              }
            },
            {
              'required': 1,
              'img': {
                'type': 1,
                'wmin': 10,
                'hmin': 10,
                'ext': {
                  'aspectratios': ['1:1']
                }
              }
            },
            {
              'required': 1,
              'data': {
                'type': 1
              }
            }
          ]
        }),
        ver: '1.2'
      });
    });

    it('should not include ext.aspectratios if adunit\'s aspect_ratios do not define radio_width and ratio_height', () => {
      const req = deepClone(REQUEST);
      req.ad_units[0].mediaTypes.native.icon.aspect_ratios[0] = { 'min_width': 1, 'min_height': 2 };
      prepRequest(req);
      adapter.callBids(req, BID_REQUESTS, addBidResponse, done, ajax);
      const nativeReq = JSON.parse(JSON.parse(server.requests[0].requestBody).imp[0].native.request);
      const icons = nativeReq.assets.map((a) => a.img).filter((img) => img && img.type === 1);
      expect(icons).to.have.length(1);
      expect(icons[0].hmin).to.equal(2);
      expect(icons[0].wmin).to.equal(1);
      expect(deepAccess(icons[0], 'ext.aspectratios')).to.be.undefined;
    })

    it('adds site if app is not present', function () {
      const _config = {
        s2sConfig: CONFIG,
        site: {
          publisher: {
            id: '1234',
            domain: 'test.com'
          },
          content: {
            language: 'en'
          }
        }
      };

      config.setConfig(_config);
      adapter.callBids(REQUEST, BID_REQUESTS, addBidResponse, done, ajax);
      const requestBid = JSON.parse(server.requests[0].requestBody);
      expect(requestBid.site).to.exist.and.to.be.a('object');
      expect(requestBid.site.publisher).to.exist.and.to.be.a('object');
      expect(requestBid.site.publisher.id).to.exist.and.to.be.a('string');
      expect(requestBid.site.publisher.domain).to.exist.and.to.be.a('string');
      expect(requestBid.site.page).to.exist.and.to.be.a('string');
      expect(requestBid.site.content).to.exist.and.to.be.a('object');
      expect(requestBid.site.content.language).to.exist.and.to.be.a('string');
      expect(requestBid.site).to.deep.equal({
        publisher: {
          id: '1234',
          domain: 'test.com'
        },
        content: {
          language: 'en'
        },
        page: 'http://mytestpage.com'
      });
    });

    it('adds appnexus aliases to request', function () {
      config.setConfig({ s2sConfig: CONFIG });

      const aliasBidder = {
        bidder: 'brealtime',
        params: { placementId: '123456' }
      };

      const request = utils.deepClone(REQUEST);
      request.ad_units[0].bids = [aliasBidder];

      adapter.callBids(request, BID_REQUESTS, addBidResponse, done, ajax);

      const requestBid = JSON.parse(server.requests[0].requestBody);
      expect(requestBid.ext).to.haveOwnProperty('prebid');
      expect(requestBid.ext.prebid).to.deep.include({
        aliases: {
          brealtime: 'appnexus'
        },
        auctiontimestamp: 1510852447530,
        targeting: {
          includebidderkeys: false,
          includewinners: true
        }
      });
    });

    it('adds dynamic aliases to request', function () {
      config.setConfig({ s2sConfig: CONFIG });

      const alias = 'foobar';
      const aliasBidder = {
        bidder: alias,
        params: { placementId: '123456' }
      };

      const request = utils.deepClone(REQUEST);
      request.ad_units[0].bids = [aliasBidder];

      // TODO: stub this
      $$PREBID_GLOBAL$$.aliasBidder('appnexus', alias);
      adapter.callBids(request, BID_REQUESTS, addBidResponse, done, ajax);

      const requestBid = JSON.parse(server.requests[0].requestBody);
      expect(requestBid.ext).to.haveOwnProperty('prebid');
      expect(requestBid.ext.prebid).to.deep.include({
        aliases: {
          [alias]: 'appnexus'
        },
        auctiontimestamp: 1510852447530,
        targeting: {
          includebidderkeys: false,
          includewinners: true
        }
      });
    });

    it('skips pbs alias when skipPbsAliasing is enabled in adapter', function () {
      const s2sConfig = Object.assign({}, CONFIG, {
        endpoint: {
          p1Consent: 'https://prebid.adnxs.com/pbs/v1/openrtb2/auction'
        }
      });
      config.setConfig({ s2sConfig: s2sConfig });
      registerBidder({
        code: 'bidderCodeForTestSkipBPSAlias',
        aliases: [{
          code: 'bidderCodeForTestSkipBPSAlias_Alias',
          skipPbsAliasing: true
        }]
      })
      const aliasBidder = {
        bidder: 'bidderCodeForTestSkipBPSAlias_Alias',
        params: { aid: 123 }
      };

      const request = utils.deepClone(REQUEST);
      request.ad_units[0].bids = [aliasBidder];

      adapter.callBids(request, BID_REQUESTS, addBidResponse, done, ajax);

      const requestBid = JSON.parse(server.requests[0].requestBody);

      expect(requestBid.ext).to.deep.equal({
        prebid: {
          auctiontimestamp: 1510852447530,
          targeting: {
            includebidderkeys: false,
            includewinners: true
          },
          channel: {
            name: 'pbjs',
            version: 'v$prebid.version$'
          }
        }
      });
    });

    it('skips dynamic aliases to request when skipPbsAliasing enabled', function () {
      const s2sConfig = Object.assign({}, CONFIG, {
        endpoint: {
          p1Consent: 'https://prebid.adnxs.com/pbs/v1/openrtb2/auction'
        }
      });
      config.setConfig({ s2sConfig: s2sConfig });

      const alias = 'foobar_1';
      const aliasBidder = {
        bidder: alias,
        params: { aid: 1234567 }
      };

      const request = utils.deepClone(REQUEST);
      request.ad_units[0].bids = [aliasBidder];

      // TODO: stub this
      $$PREBID_GLOBAL$$.aliasBidder('appnexus', alias, { skipPbsAliasing: true });
      adapter.callBids(request, BID_REQUESTS, addBidResponse, done, ajax);

      const requestBid = JSON.parse(server.requests[0].requestBody);

      expect(requestBid.ext).to.deep.equal({
        prebid: {
          auctiontimestamp: 1510852447530,
          targeting: {
            includebidderkeys: false,
            includewinners: true
          },
          channel: {
            name: 'pbjs',
            version: 'v$prebid.version$'
          }
        }
      });
    });

    it('converts appnexus params to expected format for PBS', function () {
      const s2sConfig = Object.assign({}, CONFIG, {
        endpoint: {
          p1Consent: 'https://prebid.adnxs.com/pbs/v1/openrtb2/auction'
        }
      });
      config.setConfig({ s2sConfig: s2sConfig });

      const myRequest = utils.deepClone(REQUEST);
      myRequest.ad_units[0].bids[0].params.usePaymentRule = true;
      myRequest.ad_units[0].bids[0].params.keywords = {
        foo: ['bar', 'baz'],
        fizz: ['buzz']
      };

      adapter.callBids(myRequest, BID_REQUESTS, addBidResponse, done, ajax);
      const requestBid = JSON.parse(server.requests[0].requestBody);

      expect(requestBid.imp[0].ext.appnexus).to.exist;
      expect(requestBid.imp[0].ext.appnexus.placement_id).to.exist.and.to.equal(10433394);
      expect(requestBid.imp[0].ext.appnexus.use_pmt_rule).to.exist.and.to.be.true;
      expect(requestBid.imp[0].ext.appnexus.member).to.exist;
      expect(requestBid.imp[0].ext.appnexus.keywords).to.exist.and.to.deep.equal([{
        key: 'foo',
        value: ['bar', 'baz']
      }, {
        key: 'fizz',
        value: ['buzz']
      }]);
    });

    it('adds limit to the cookie_sync request if userSyncLimit is greater than 0', function () {
      let cookieSyncConfig = utils.deepClone(CONFIG);
      cookieSyncConfig.syncEndpoint = { p1Consent: 'https://prebid.adnxs.com/pbs/v1/cookie_sync' };
      cookieSyncConfig.userSyncLimit = 1;

      const s2sBidRequest = utils.deepClone(REQUEST);
      s2sBidRequest.s2sConfig = cookieSyncConfig;

      config.setConfig({ s2sConfig: cookieSyncConfig });

      let bidRequest = utils.deepClone(BID_REQUESTS);
      adapter.callBids(s2sBidRequest, bidRequest, addBidResponse, done, ajax);
      let requestBid = JSON.parse(server.requests[0].requestBody);

      expect(requestBid.bidders).to.contain('appnexus').and.to.have.lengthOf(1);
      expect(requestBid.account).is.equal('1');
      expect(requestBid.limit).is.equal(1);
    });

    it('does not add limit to cooke_sync request if userSyncLimit is missing or 0', function () {
      let cookieSyncConfig = utils.deepClone(CONFIG);
      cookieSyncConfig.syncEndpoint = { p1Consent: 'https://prebid.adnxs.com/pbs/v1/cookie_sync' };
      config.setConfig({ s2sConfig: cookieSyncConfig });

      const s2sBidRequest = utils.deepClone(REQUEST);
      s2sBidRequest.s2sConfig = cookieSyncConfig;

      let bidRequest = utils.deepClone(BID_REQUESTS);
      adapter.callBids(s2sBidRequest, bidRequest, addBidResponse, done, ajax);
      let requestBid = JSON.parse(server.requests[0].requestBody);

      expect(requestBid.bidders).to.contain('appnexus').and.to.have.lengthOf(1);
      expect(requestBid.account).is.equal('1');
      expect(requestBid.limit).is.undefined;

      cookieSyncConfig.userSyncLimit = 0;
      config.resetConfig();
      config.setConfig({ s2sConfig: cookieSyncConfig });

      const s2sBidRequest2 = utils.deepClone(REQUEST);
      s2sBidRequest2.s2sConfig = cookieSyncConfig;

      bidRequest = utils.deepClone(BID_REQUESTS);
      adapter.callBids(s2sBidRequest2, bidRequest, addBidResponse, done, ajax);
      requestBid = JSON.parse(server.requests[0].requestBody);

      expect(requestBid.bidders).to.contain('appnexus').and.to.have.lengthOf(1);
      expect(requestBid.account).is.equal('1');
      expect(requestBid.limit).is.undefined;
    });

    it('adds s2sConfig adapterOptions to request for ORTB', function () {
      const s2sConfig = Object.assign({}, CONFIG, {
        adapterOptions: {
          appnexus: {
            key: 'value'
          }
        }
      });
      const _config = {
        s2sConfig: s2sConfig,
        device: { ifa: '6D92078A-8246-4BA4-AE5B-76104861E7DC' },
        app: { bundle: 'com.test.app' },
      };

      const s2sBidRequest = utils.deepClone(REQUEST);
      s2sBidRequest.s2sConfig = s2sConfig;

      config.setConfig(_config);
      adapter.callBids(s2sBidRequest, BID_REQUESTS, addBidResponse, done, ajax);
      const requestBid = JSON.parse(server.requests[0].requestBody);
      expect(requestBid.imp[0].ext.appnexus).to.haveOwnProperty('key');
      expect(requestBid.imp[0].ext.appnexus.key).to.be.equal('value')
    });

    describe('config site value is added to the oRTB request', function () {
      const s2sConfig = Object.assign({}, CONFIG, {
        adapterOptions: {
          appnexus: {
            key: 'value'
          }
        }
      });
      const device = {
        ua: 'Mozilla/5.0 (Macintosh; Intel Mac OS X 10_12_5) AppleWebKit/537.36 (KHTML, like Gecko) Chrome/58.0.3029.110 Safari/537.36',
        ip: '75.97.0.47'
      };

      const s2sBidRequest = utils.deepClone(REQUEST);
      s2sBidRequest.s2sConfig = s2sConfig;

      it('and overrides publisher and page', function () {
        config.setConfig({
          s2sConfig: s2sConfig,
          site: {
            domain: 'nytimes.com',
            page: 'http://www.nytimes.com',
            publisher: { id: '2' }
          },
          device: device
        });

        adapter.callBids(s2sBidRequest, BID_REQUESTS, addBidResponse, done, ajax);
        const requestBid = JSON.parse(server.requests[0].requestBody);

        expect(requestBid.site).to.exist.and.to.be.a('object');
        expect(requestBid.site.domain).to.equal('nytimes.com');
        expect(requestBid.site.page).to.equal('http://www.nytimes.com');
        expect(requestBid.site.publisher).to.exist.and.to.be.a('object');
        expect(requestBid.site.publisher.id).to.equal('2');
      });

      it('and merges domain and page with the config site value', function () {
        config.setConfig({
          s2sConfig: s2sConfig,
          site: {
            foo: 'bar'
          },
          device: device
        });

        adapter.callBids(s2sBidRequest, BID_REQUESTS, addBidResponse, done, ajax);

        const requestBid = JSON.parse(server.requests[0].requestBody);
        expect(requestBid.site).to.exist.and.to.be.a('object');
        expect(requestBid.site.foo).to.equal('bar');
        expect(requestBid.site.page).to.equal('http://mytestpage.com');
        expect(requestBid.site.publisher).to.exist.and.to.be.a('object');
        expect(requestBid.site.publisher.id).to.equal('1');
      });
    });

    it('when userId is defined on bids, it\'s properties should be copied to user.ext.tpid properties', function () {
      let consentConfig = { s2sConfig: CONFIG };
      config.setConfig(consentConfig);

      let userIdBidRequest = utils.deepClone(BID_REQUESTS);
      userIdBidRequest[0].bids[0].userId = {
        criteoId: '44VmRDeUE3ZGJ5MzRkRVJHU3BIUlJ6TlFPQUFU',
        tdid: 'abc123',
        pubcid: '1234',
        parrableId: { eid: '01.1563917337.test-eid' },
        lipb: {
          lipbid: 'li-xyz',
          segments: ['segA', 'segB']
        },
        idl_env: '0000-1111-2222-3333',
        id5id: {
          uid: '11111',
          ext: {
            linkType: 'some-link-type'
          }
        }
      };
      userIdBidRequest[0].bids[0].userIdAsEids = createEidsArray(userIdBidRequest[0].bids[0].userId);

      adapter.callBids(REQUEST, userIdBidRequest, addBidResponse, done, ajax);
      let requestBid = JSON.parse(server.requests[0].requestBody);
      expect(typeof requestBid.user.ext.eids).is.equal('object');
      expect(Array.isArray(requestBid.user.ext.eids)).to.be.true;
      expect(requestBid.user.ext.eids.filter(eid => eid.source === 'adserver.org')).is.not.empty;
      expect(requestBid.user.ext.eids.filter(eid => eid.source === 'adserver.org')[0].uids[0].id).is.equal('abc123');
      expect(requestBid.user.ext.eids.filter(eid => eid.source === 'criteo.com')).is.not.empty;
      expect(requestBid.user.ext.eids.filter(eid => eid.source === 'criteo.com')[0].uids[0].id).is.equal('44VmRDeUE3ZGJ5MzRkRVJHU3BIUlJ6TlFPQUFU');
      expect(requestBid.user.ext.eids.filter(eid => eid.source === 'pubcid.org')).is.not.empty;
      expect(requestBid.user.ext.eids.filter(eid => eid.source === 'pubcid.org')[0].uids[0].id).is.equal('1234');
      expect(requestBid.user.ext.eids.filter(eid => eid.source === 'parrable.com')).is.not.empty;
      expect(requestBid.user.ext.eids.filter(eid => eid.source === 'parrable.com')[0].uids[0].id).is.equal('01.1563917337.test-eid');
      expect(requestBid.user.ext.eids.filter(eid => eid.source === 'liveintent.com')).is.not.empty;
      expect(requestBid.user.ext.eids.filter(eid => eid.source === 'liveintent.com')[0].uids[0].id).is.equal('li-xyz');
      expect(requestBid.user.ext.eids.filter(eid => eid.source === 'liveintent.com')[0].ext.segments.length).is.equal(2);
      expect(requestBid.user.ext.eids.filter(eid => eid.source === 'liveintent.com')[0].ext.segments[0]).is.equal('segA');
      expect(requestBid.user.ext.eids.filter(eid => eid.source === 'liveintent.com')[0].ext.segments[1]).is.equal('segB');
      expect(requestBid.user.ext.eids.filter(eid => eid.source === 'id5-sync.com')).is.not.empty;
      expect(requestBid.user.ext.eids.filter(eid => eid.source === 'id5-sync.com')[0].uids[0].id).is.equal('11111');
      expect(requestBid.user.ext.eids.filter(eid => eid.source === 'id5-sync.com')[0].uids[0].ext.linkType).is.equal('some-link-type');
      // LiveRamp should exist
      expect(requestBid.user.ext.eids.filter(eid => eid.source === 'liveramp.com')[0].uids[0].id).is.equal('0000-1111-2222-3333');
    });

    it('when config \'currency.adServerCurrency\' value is an array: ORTB has property \'cur\' value set to a single item array', function () {
      config.setConfig({
        currency: { adServerCurrency: ['USD', 'GB', 'UK', 'AU'] },
      });

      const bidRequests = utils.deepClone(BID_REQUESTS);
      adapter.callBids(REQUEST, bidRequests, addBidResponse, done, ajax);

      const parsedRequestBody = JSON.parse(server.requests[0].requestBody);
      expect(parsedRequestBody.cur).to.deep.equal(['USD']);
    });

    it('when config \'currency.adServerCurrency\' value is a string: ORTB has property \'cur\' value set to a single item array', function () {
      config.setConfig({
        currency: { adServerCurrency: 'NZ' },
      });

      const bidRequests = utils.deepClone(BID_REQUESTS);
      adapter.callBids(REQUEST, bidRequests, addBidResponse, done, ajax);

      const parsedRequestBody = JSON.parse(server.requests[1].requestBody);
      expect(parsedRequestBody.cur).to.deep.equal(['NZ']);
    });

    it('when config \'currency.adServerCurrency\' is unset: ORTB should not define a \'cur\' property', function () {
      config.setConfig({ s2sConfig: CONFIG });

      const bidRequests = utils.deepClone(BID_REQUESTS);
      adapter.callBids(REQUEST, bidRequests, addBidResponse, done, ajax);

      const parsedRequestBody = JSON.parse(server.requests[0].requestBody);
      expect(typeof parsedRequestBody.cur).to.equal('undefined');
    });

    it('always add ext.prebid.targeting.includebidderkeys: false for ORTB', function () {
      const s2sConfig = Object.assign({}, CONFIG, {
        adapterOptions: {
          appnexus: {
            key: 'value'
          }
        }
      });
      const _config = {
        s2sConfig: s2sConfig,
        device: { ifa: '6D92078A-8246-4BA4-AE5B-76104861E7DC' },
        app: { bundle: 'com.test.app' },
      };

      config.setConfig(_config);

      const s2sBidRequest = utils.deepClone(REQUEST);
      s2sBidRequest.s2sConfig = s2sConfig;

      adapter.callBids(s2sBidRequest, BID_REQUESTS, addBidResponse, done, ajax);
      const requestBid = JSON.parse(server.requests[0].requestBody);

      expect(requestBid.ext.prebid.targeting).to.haveOwnProperty('includebidderkeys');
      expect(requestBid.ext.prebid.targeting.includebidderkeys).to.equal(false);
    });

    it('always add ext.prebid.targeting.includewinners: true for ORTB', function () {
      const s2sConfig = Object.assign({}, CONFIG, {
        adapterOptions: {
          appnexus: {
            key: 'value'
          }
        }
      });
      const _config = {
        s2sConfig: s2sConfig,
        device: { ifa: '6D92078A-8246-4BA4-AE5B-76104861E7DC' },
        app: { bundle: 'com.test.app' },
      };
      config.setConfig(_config);

      const s2sBidRequest = utils.deepClone(REQUEST);
      s2sBidRequest.s2sConfig = s2sConfig;

      adapter.callBids(s2sBidRequest, BID_REQUESTS, addBidResponse, done, ajax);
      const requestBid = JSON.parse(server.requests[0].requestBody);

      expect(requestBid.ext.prebid.targeting).to.haveOwnProperty('includewinners');
      expect(requestBid.ext.prebid.targeting.includewinners).to.equal(true);
    });

    it('adds s2sConfig video.ext.prebid to request for ORTB', function () {
      const s2sConfig = Object.assign({}, CONFIG, {
        extPrebid: {
          foo: 'bar'
        }
      });
      const _config = {
        s2sConfig: s2sConfig,
        device: { ifa: '6D92078A-8246-4BA4-AE5B-76104861E7DC' },
        app: { bundle: 'com.test.app' },
      };

      const s2sBidRequest = utils.deepClone(REQUEST);
      s2sBidRequest.s2sConfig = s2sConfig;

      config.setConfig(_config);
      adapter.callBids(s2sBidRequest, BID_REQUESTS, addBidResponse, done, ajax);
      const requestBid = JSON.parse(server.requests[0].requestBody);

      expect(requestBid).to.haveOwnProperty('ext');
      expect(requestBid.ext).to.haveOwnProperty('prebid');
      expect(requestBid.ext.prebid).to.deep.include({
        auctiontimestamp: 1510852447530,
        foo: 'bar',
        targeting: {
          includewinners: true,
          includebidderkeys: false
        }
      });
    });

    it('overrides request.ext.prebid properties using s2sConfig video.ext.prebid values for ORTB', function () {
      const s2sConfig = Object.assign({}, CONFIG, {
        extPrebid: {
          targeting: {
            includewinners: false,
            includebidderkeys: true
          }
        }
      });
      const _config = {
        s2sConfig: s2sConfig,
        device: { ifa: '6D92078A-8246-4BA4-AE5B-76104861E7DC' },
        app: { bundle: 'com.test.app' },
      };

      const s2sBidRequest = utils.deepClone(REQUEST);
      s2sBidRequest.s2sConfig = s2sConfig;

      config.setConfig(_config);
      adapter.callBids(s2sBidRequest, BID_REQUESTS, addBidResponse, done, ajax);
      const requestBid = JSON.parse(server.requests[0].requestBody);

      expect(requestBid).to.haveOwnProperty('ext');
      expect(requestBid.ext).to.haveOwnProperty('prebid');
      expect(requestBid.ext.prebid).to.deep.include({
        auctiontimestamp: 1510852447530,
        targeting: {
          includewinners: false,
          includebidderkeys: true
        }
      });
    });

    it('overrides request.ext.prebid properties using s2sConfig video.ext.prebid values for ORTB', function () {
      const s2sConfig = Object.assign({}, CONFIG, {
        extPrebid: {
          cache: {
            vastxml: 'vastxml-set-though-extPrebid.cache.vastXml'
          },
          targeting: {
            includewinners: false,
            includebidderkeys: false
          }
        }
      });
      const _config = {
        s2sConfig: s2sConfig,
        device: { ifa: '6D92078A-8246-4BA4-AE5B-76104861E7DC' },
        app: { bundle: 'com.test.app' },
      };

      const s2sBidRequest = utils.deepClone(REQUEST);
      s2sBidRequest.s2sConfig = s2sConfig;

      config.setConfig(_config);
      adapter.callBids(s2sBidRequest, BID_REQUESTS, addBidResponse, done, ajax);
      const requestBid = JSON.parse(server.requests[0].requestBody);

      expect(requestBid).to.haveOwnProperty('ext');
      expect(requestBid.ext).to.haveOwnProperty('prebid');
      expect(requestBid.ext.prebid).to.deep.include({
        auctiontimestamp: 1510852447530,
        cache: {
          vastxml: 'vastxml-set-though-extPrebid.cache.vastXml'
        },
        targeting: {
          includewinners: false,
          includebidderkeys: false
        }
      });
    });

    it('passes schain object in request', function () {
      const bidRequests = utils.deepClone(BID_REQUESTS);
      const schainObject = {
        'ver': '1.0',
        'complete': 1,
        'nodes': [
          {
            'asi': 'indirectseller.com',
            'sid': '00001',
            'hp': 1
          },

          {
            'asi': 'indirectseller-2.com',
            'sid': '00002',
            'hp': 2
          }
        ]
      };
      bidRequests[0].bids[0].schain = schainObject;
      adapter.callBids(REQUEST, bidRequests, addBidResponse, done, ajax);
      const parsedRequestBody = JSON.parse(server.requests[0].requestBody);
      expect(parsedRequestBody.source.ext.schain).to.deep.equal(schainObject);
    });

    it('passes multibid array in request', function () {
      const bidRequests = utils.deepClone(BID_REQUESTS);
      const multibid = [{
        bidder: 'bidderA',
        maxBids: 2
      }, {
        bidder: 'bidderB',
        maxBids: 2
      }];
      const expected = [{
        bidder: 'bidderA',
        maxbids: 2
      }, {
        bidder: 'bidderB',
        maxbids: 2
      }];

      config.setConfig({ multibid: multibid });

      adapter.callBids(REQUEST, bidRequests, addBidResponse, done, ajax);
      const parsedRequestBody = JSON.parse(server.requests[0].requestBody);
      expect(parsedRequestBody.ext.prebid.multibid).to.deep.equal(expected);
    });

    it('sets and passes pbjs version in request if channel does not exist in s2sConfig', () => {
      const s2sBidRequest = utils.deepClone(REQUEST);
      const bidRequests = utils.deepClone(BID_REQUESTS);

      adapter.callBids(s2sBidRequest, bidRequests, addBidResponse, done, ajax);

      const parsedRequestBody = JSON.parse(server.requests[0].requestBody);
      expect(parsedRequestBody.ext.prebid.channel).to.deep.equal({ name: 'pbjs', version: 'v$prebid.version$' });
    });

    it('extPrebid is now mergedDeep -> should include default channel as well', () => {
      const s2sBidRequest = utils.deepClone(REQUEST);
      const bidRequests = utils.deepClone(BID_REQUESTS);

      utils.deepSetValue(s2sBidRequest, 's2sConfig.extPrebid.channel', { test: 1 });

      adapter.callBids(s2sBidRequest, bidRequests, addBidResponse, done, ajax);

      const parsedRequestBody = JSON.parse(server.requests[0].requestBody);

      // extPrebid is now deep merged with
      expect(parsedRequestBody.ext.prebid.channel).to.deep.equal({
        name: 'pbjs',
        test: 1,
        version: 'v$prebid.version$'
      });
    });

    it('passes first party data in request', () => {
      const s2sBidRequest = utils.deepClone(REQUEST);
      const bidRequests = utils.deepClone(BID_REQUESTS);

      const commonContext = {
        keywords: ['power tools'],
        search: 'drill'
      };
      const commonUser = {
        keywords: ['a', 'b'],
        gender: 'M'
      };

      const context = {
        content: { userrating: 4 },
        data: {
          pageType: 'article',
          category: 'tools'
        }
      };
      const user = {
        yob: '1984',
        geo: { country: 'ca' },
        data: {
          registered: true,
          interests: ['cars']
        }
      };
      const bcat = ['IAB25', 'IAB7-39'];
      const badv = ['blockedAdv-1.com', 'blockedAdv-2.com'];
      const allowedBidders = ['rubicon', 'appnexus'];

      const expected = allowedBidders.map(bidder => ({
        bidders: [bidder],
        config: {
          ortb2: {
            site: {
              content: { userrating: 4 },
              ext: {
                data: {
                  pageType: 'article',
                  category: 'tools'
                }
              }
            },
            user: {
              yob: '1984',
              geo: { country: 'ca' },
              ext: {
                data: {
                  registered: true,
                  interests: ['cars']
                }
              }
            },
            bcat: ['IAB25', 'IAB7-39'],
            badv: ['blockedAdv-1.com', 'blockedAdv-2.com']
          }
        }
      }));
      const commonContextExpected = utils.mergeDeep({
        'page': 'http://mytestpage.com',
        'publisher': { 'id': '1' }
      }, commonContext);

      config.setConfig({ fpd: { context: commonContext, user: commonUser, badv, bcat } });
      config.setBidderConfig({ bidders: allowedBidders, config: { fpd: { context, user, bcat, badv } } });
      adapter.callBids(s2sBidRequest, bidRequests, addBidResponse, done, ajax);
      const parsedRequestBody = JSON.parse(server.requests[0].requestBody);
      expect(parsedRequestBody.ext.prebid.bidderconfig).to.deep.equal(expected);
      expect(parsedRequestBody.site).to.deep.equal(commonContextExpected);
      expect(parsedRequestBody.user).to.deep.equal(commonUser);
      expect(parsedRequestBody.badv).to.deep.equal(badv);
      expect(parsedRequestBody.bcat).to.deep.equal(bcat);
    });

    describe('pbAdSlot config', function () {
      it('should not send \"imp.ext.data.pbadslot\" if \"ortb2Imp.ext\" is undefined', function () {
        const consentConfig = { s2sConfig: CONFIG };
        config.setConfig(consentConfig);
        const bidRequest = utils.deepClone(REQUEST);

        adapter.callBids(bidRequest, BID_REQUESTS, addBidResponse, done, ajax);
        const parsedRequestBody = JSON.parse(server.requests[0].requestBody);

        expect(parsedRequestBody.imp).to.be.a('array');
        expect(parsedRequestBody.imp[0]).to.be.a('object');
        expect(parsedRequestBody.imp[0]).to.not.have.deep.nested.property('ext.data.pbadslot');
      });

      it('should not send \"imp.ext.data.pbadslot\" if \"ortb2Imp.ext.data.pbadslot\" is undefined', function () {
        const consentConfig = { s2sConfig: CONFIG };
        config.setConfig(consentConfig);
        const bidRequest = utils.deepClone(REQUEST);
        bidRequest.ad_units[0].ortb2Imp = {};

        adapter.callBids(bidRequest, BID_REQUESTS, addBidResponse, done, ajax);
        const parsedRequestBody = JSON.parse(server.requests[0].requestBody);

        expect(parsedRequestBody.imp).to.be.a('array');
        expect(parsedRequestBody.imp[0]).to.be.a('object');
        expect(parsedRequestBody.imp[0]).to.not.have.deep.nested.property('ext.data.pbadslot');
      });

      it('should not send \"imp.ext.data.pbadslot\" if \"ortb2Imp.ext.data.pbadslot\" is empty string', function () {
        const consentConfig = { s2sConfig: CONFIG };
        config.setConfig(consentConfig);
        const bidRequest = utils.deepClone(REQUEST);
        bidRequest.ad_units[0].ortb2Imp = {
          ext: {
            data: {
              pbadslot: ''
            }
          }
        };

        adapter.callBids(bidRequest, BID_REQUESTS, addBidResponse, done, ajax);
        const parsedRequestBody = JSON.parse(server.requests[0].requestBody);

        expect(parsedRequestBody.imp).to.be.a('array');
        expect(parsedRequestBody.imp[0]).to.be.a('object');
        expect(parsedRequestBody.imp[0]).to.not.have.deep.nested.property('ext.data.pbadslot');
      });

      it('should send \"imp.ext.data.pbadslot\" if \"ortb2Imp.ext.data.pbadslot\" value is a non-empty string', function () {
        const consentConfig = { s2sConfig: CONFIG };
        config.setConfig(consentConfig);
        const bidRequest = utils.deepClone(REQUEST);
        bidRequest.ad_units[0].ortb2Imp = {
          ext: {
            data: {
              pbadslot: '/a/b/c'
            }
          }
        };

        adapter.callBids(bidRequest, BID_REQUESTS, addBidResponse, done, ajax);
        const parsedRequestBody = JSON.parse(server.requests[0].requestBody);

        expect(parsedRequestBody.imp).to.be.a('array');
        expect(parsedRequestBody.imp[0]).to.be.a('object');
        expect(parsedRequestBody.imp[0]).to.have.deep.nested.property('ext.data.pbadslot');
        expect(parsedRequestBody.imp[0].ext.data.pbadslot).to.equal('/a/b/c');
      });
    });

    describe('GAM ad unit config', function () {
      it('should not send \"imp.ext.data.adserver.adslot\" if \"ortb2Imp.ext\" is undefined', function () {
        const consentConfig = { s2sConfig: CONFIG };
        config.setConfig(consentConfig);
        const bidRequest = utils.deepClone(REQUEST);

        adapter.callBids(bidRequest, BID_REQUESTS, addBidResponse, done, ajax);
        const parsedRequestBody = JSON.parse(server.requests[0].requestBody);

        expect(parsedRequestBody.imp).to.be.a('array');
        expect(parsedRequestBody.imp[0]).to.be.a('object');
        expect(parsedRequestBody.imp[0]).to.not.have.deep.nested.property('ext.data.adslot');
      });

      it('should not send \"imp.ext.data.adserver.adslot\" if \"ortb2Imp.ext.data.adserver.adslot\" is undefined', function () {
        const consentConfig = { s2sConfig: CONFIG };
        config.setConfig(consentConfig);
        const bidRequest = utils.deepClone(REQUEST);
        bidRequest.ad_units[0].ortb2Imp = {};

        adapter.callBids(bidRequest, BID_REQUESTS, addBidResponse, done, ajax);
        const parsedRequestBody = JSON.parse(server.requests[0].requestBody);

        expect(parsedRequestBody.imp).to.be.a('array');
        expect(parsedRequestBody.imp[0]).to.be.a('object');
        expect(parsedRequestBody.imp[0]).to.not.have.deep.nested.property('ext.data.adslot');
      });

      it('should not send \"imp.ext.data.adserver.adslot\" if \"ortb2Imp.ext.data.adserver.adslot\" is empty string', function () {
        const consentConfig = { s2sConfig: CONFIG };
        config.setConfig(consentConfig);
        const bidRequest = utils.deepClone(REQUEST);
        bidRequest.ad_units[0].ortb2Imp = {
          ext: {
            data: {
              adserver: {
                adslot: ''
              }
            }
          }
        };

        adapter.callBids(bidRequest, BID_REQUESTS, addBidResponse, done, ajax);
        const parsedRequestBody = JSON.parse(server.requests[0].requestBody);

        expect(parsedRequestBody.imp).to.be.a('array');
        expect(parsedRequestBody.imp[0]).to.be.a('object');
        expect(parsedRequestBody.imp[0]).to.not.have.deep.nested.property('ext.data.adslot');
      });

      it('should send both \"adslot\" and \"name\" from \"imp.ext.data.adserver\" if \"ortb2Imp.ext.data.adserver.adslot\" and \"ortb2Imp.ext.data.adserver.name\" values are non-empty strings', function () {
        const consentConfig = { s2sConfig: CONFIG };
        config.setConfig(consentConfig);
        const bidRequest = utils.deepClone(REQUEST);
        bidRequest.ad_units[0].ortb2Imp = {
          ext: {
            data: {
              adserver: {
                adslot: '/a/b/c',
                name: 'adserverName1'
              }
            }
          }
        };

        adapter.callBids(bidRequest, BID_REQUESTS, addBidResponse, done, ajax);
        const parsedRequestBody = JSON.parse(server.requests[0].requestBody);

        expect(parsedRequestBody.imp).to.be.a('array');
        expect(parsedRequestBody.imp[0]).to.be.a('object');
        expect(parsedRequestBody.imp[0]).to.have.deep.nested.property('ext.data.adserver.adslot');
        expect(parsedRequestBody.imp[0]).to.have.deep.nested.property('ext.data.adserver.name');
        expect(parsedRequestBody.imp[0].ext.data.adserver.adslot).to.equal('/a/b/c');
        expect(parsedRequestBody.imp[0].ext.data.adserver.name).to.equal('adserverName1');
      });
    });
  });

  describe('ext.prebid config', function () {
    it('should send \"imp.ext.prebid.storedrequest.id\" if \"ortb2Imp.ext.prebid.storedrequest.id\" is set', function () {
      const consentConfig = { s2sConfig: CONFIG };
      config.setConfig(consentConfig);
      const bidRequest = utils.deepClone(REQUEST);
      const storedRequestId = 'my-id';
      bidRequest.ad_units[0].ortb2Imp = {
        ext: {
          prebid: {
            storedrequest: {
              id: storedRequestId
            }
          }
        }
      };

      adapter.callBids(bidRequest, BID_REQUESTS, addBidResponse, done, ajax);
      const parsedRequestBody = JSON.parse(server.requests[0].requestBody);

      expect(parsedRequestBody.imp).to.be.a('array');
      expect(parsedRequestBody.imp[0]).to.be.a('object');
      expect(parsedRequestBody.imp[0]).to.have.deep.nested.property('ext.prebid.storedrequest.id');
      expect(parsedRequestBody.imp[0].ext.prebid.storedrequest.id).to.equal(storedRequestId);
    });
  });

  describe('response handler', function () {
    beforeEach(function () {
      sinon.stub(utils, 'triggerPixel');
      sinon.stub(utils, 'insertUserSyncIframe');
      sinon.stub(utils, 'logError');
      sinon.stub(events, 'emit');
    });

    afterEach(function () {
      utils.triggerPixel.restore();
      utils.insertUserSyncIframe.restore();
      utils.logError.restore();
      events.emit.restore();
    });

    // TODO: test dependent on pbjs_api_spec.  Needs to be isolated
    it('does not call addBidResponse and calls done when ad unit not set', function () {
      config.setConfig({ s2sConfig: CONFIG });
      adapter.callBids(REQUEST, BID_REQUESTS, addBidResponse, done, ajax);
      server.requests[0].respond(200, {}, JSON.stringify(RESPONSE_NO_BID_NO_UNIT));

      sinon.assert.notCalled(addBidResponse);
      sinon.assert.calledOnce(done);
    });

    it('does not call addBidResponse and calls done when server requests cookie sync', function () {
      config.setConfig({ s2sConfig: CONFIG });
      adapter.callBids(REQUEST, BID_REQUESTS, addBidResponse, done, ajax);
      server.requests[0].respond(200, {}, JSON.stringify(RESPONSE_NO_COOKIE));

      sinon.assert.notCalled(addBidResponse);
      sinon.assert.calledOnce(done);
    });

    it('does not call addBidResponse and calls done  when ad unit is set', function () {
      config.setConfig({ s2sConfig: CONFIG });
      adapter.callBids(REQUEST, BID_REQUESTS, addBidResponse, done, ajax);
      server.requests[0].respond(200, {}, JSON.stringify(RESPONSE_NO_BID_UNIT_SET));

      sinon.assert.notCalled(addBidResponse);
      sinon.assert.calledOnce(done);
    });

    it('registers successful bids and calls done when there are less bids than requests', function () {
      config.setConfig({ s2sConfig: CONFIG });
      adapter.callBids(REQUEST, BID_REQUESTS, addBidResponse, done, ajax);
      server.requests[0].respond(200, {}, JSON.stringify(RESPONSE_OPENRTB));

      sinon.assert.calledOnce(addBidResponse);
      sinon.assert.calledOnce(done);

      expect(addBidResponse.firstCall.args[0]).to.equal('div-gpt-ad-1460505748561-0');

      expect(addBidResponse.firstCall.args[1]).to.have.property('requestId', '123');

      expect(addBidResponse.firstCall.args[1])
        .to.have.property('statusMessage', 'Bid available');
    });

    it('should have dealId in bidObject', function () {
      config.setConfig({ s2sConfig: CONFIG });
      adapter.callBids(REQUEST, BID_REQUESTS, addBidResponse, done, ajax);
      server.requests[0].respond(200, {}, JSON.stringify(RESPONSE_OPENRTB));
      const response = addBidResponse.firstCall.args[1];
      expect(response).to.have.property('dealId', 'test-dealid');
    });

    it('should pass through default adserverTargeting if present in bidObject for video request', function () {
      config.setConfig({ s2sConfig: CONFIG });
      const cacheResponse = utils.deepClone(RESPONSE_OPENRTB);
      const targetingTestData = {
        hb_cache_path: '/cache',
        hb_cache_host: 'prebid-cache.testurl.com'
      };

      cacheResponse.seatbid.forEach(item => {
        item.bid[0].ext.prebid.targeting = targetingTestData
      });
      adapter.callBids(VIDEO_REQUEST, BID_REQUESTS, addBidResponse, done, ajax);
      server.requests[0].respond(200, {}, JSON.stringify(cacheResponse));

      sinon.assert.calledOnce(addBidResponse);
      const response = addBidResponse.firstCall.args[1];
      expect(response).to.have.property('adserverTargeting');
      expect(response.adserverTargeting).to.deep.equal({
        'hb_cache_path': '/cache',
        'hb_cache_host': 'prebid-cache.testurl.com'
      });
    });

    it('should set the bidResponse currency to whats in the PBS response', function () {
      adapter.callBids(REQUEST, BID_REQUESTS, addBidResponse, done, ajax);
      server.requests[0].respond(200, {}, JSON.stringify(RESPONSE_OPENRTB));
      sinon.assert.calledOnce(addBidResponse);
      const pbjsResponse = addBidResponse.firstCall.args[1];
      expect(pbjsResponse).to.have.property('currency', 'EUR');
    });

    it('should set the default bidResponse currency when not specified in OpenRTB', function () {
      let modifiedResponse = utils.deepClone(RESPONSE_OPENRTB);
      modifiedResponse.cur = '';
      adapter.callBids(REQUEST, BID_REQUESTS, addBidResponse, done, ajax);
      server.requests[0].respond(200, {}, JSON.stringify(modifiedResponse));
      sinon.assert.calledOnce(addBidResponse);
      const pbjsResponse = addBidResponse.firstCall.args[1];
      expect(pbjsResponse).to.have.property('currency', 'USD');
    });

    it('should pass through default adserverTargeting if present in bidObject for banner request', function () {
      const cacheResponse = utils.deepClone(RESPONSE_OPENRTB);

      const targetingTestData = {
        'foo': 'bar'
      };

      cacheResponse.seatbid.forEach(item => {
        item.bid[0].ext.prebid.targeting = targetingTestData
      });

      config.setConfig({ s2sConfig: CONFIG });
      adapter.callBids(REQUEST, BID_REQUESTS, addBidResponse, done, ajax);
      server.requests[0].respond(200, {}, JSON.stringify(cacheResponse));
      sinon.assert.calledOnce(addBidResponse);
      const response = addBidResponse.firstCall.args[1];
      expect(response).to.have.property('adserverTargeting').that.deep.equals({ 'foo': 'bar' });
    });

    it('registers client user syncs when client bid adapter is present', function () {
      let rubiconAdapter = {
        registerSyncs: sinon.spy()
      };
      sinon.stub(adapterManager, 'getBidAdapter').callsFake(() => rubiconAdapter);

      config.setConfig({ s2sConfig: CONFIG });
      adapter.callBids(REQUEST, BID_REQUESTS, addBidResponse, done, ajax);
      server.requests[0].respond(200, {}, JSON.stringify(RESPONSE_NO_PBS_COOKIE));

      sinon.assert.calledOnce(rubiconAdapter.registerSyncs);

      adapterManager.getBidAdapter.restore();
    });

    it('registers client user syncs when using OpenRTB endpoint', function () {
      let rubiconAdapter = {
        registerSyncs: sinon.spy()
      };
      sinon.stub(adapterManager, 'getBidAdapter').returns(rubiconAdapter);

      config.setConfig({ CONFIG });

      adapter.callBids(REQUEST, BID_REQUESTS, addBidResponse, done, ajax);
      server.requests[0].respond(200, {}, JSON.stringify(RESPONSE_OPENRTB));

      sinon.assert.calledOnce(rubiconAdapter.registerSyncs);

      adapterManager.getBidAdapter.restore();
    });

    it('handles OpenRTB responses and call BIDDER_DONE', function () {
      config.setConfig({ CONFIG });

      adapter.callBids(REQUEST, BID_REQUESTS, addBidResponse, done, ajax);
      server.requests[0].respond(200, {}, JSON.stringify(RESPONSE_OPENRTB));

      sinon.assert.calledOnce(events.emit);
      const event = events.emit.firstCall.args;
      expect(event[0]).to.equal(CONSTANTS.EVENTS.BIDDER_DONE);
      expect(event[1].bids[0]).to.have.property('serverResponseTimeMs', 8);

      sinon.assert.calledOnce(addBidResponse);
      const response = addBidResponse.firstCall.args[1];
      expect(response).to.have.property('statusMessage', 'Bid available');
      expect(response).to.have.property('bidderCode', 'appnexus');
      expect(response).to.have.property('requestId', '123');
      expect(response).to.have.property('cpm', 0.5);
      expect(response).to.have.property('meta');
      expect(response.meta).to.have.property('advertiserDomains');
      expect(response.meta.advertiserDomains[0]).to.equal('appnexus.com');
      expect(response.meta).to.have.property('dchain');
      expect(response.meta.dchain.ver).to.equal('1.0');
      expect(response.meta.dchain.nodes[0].asi).to.equal('magnite.com');
      expect(response).to.not.have.property('vastUrl');
      expect(response).to.not.have.property('videoCacheKey');
      expect(response).to.have.property('ttl', 60);
    });

    it('respects defaultTtl', function () {
      const s2sConfig = Object.assign({}, CONFIG, {
        defaultTtl: 30
      });

      const s2sBidRequest = utils.deepClone(REQUEST);
      s2sBidRequest.s2sConfig = s2sConfig;

      adapter.callBids(s2sBidRequest, BID_REQUESTS, addBidResponse, done, ajax);
      server.requests[0].respond(200, {}, JSON.stringify(RESPONSE_OPENRTB));

      sinon.assert.calledOnce(events.emit);
      const event = events.emit.firstCall.args;
      sinon.assert.calledOnce(addBidResponse);
      const response = addBidResponse.firstCall.args[1];
      expect(response).to.have.property('ttl', 30);
    });

    it('handles OpenRTB video responses', function () {
      const s2sConfig = Object.assign({}, CONFIG, {
        endpoint: {
          p1Consent: 'https://prebidserverurl/openrtb2/auction?querystring=param'
        }
      });
      config.setConfig({ s2sConfig });

      const s2sVidRequest = utils.deepClone(VIDEO_REQUEST);
      s2sVidRequest.s2sConfig = s2sConfig;

      adapter.callBids(s2sVidRequest, BID_REQUESTS, addBidResponse, done, ajax);
      server.requests[0].respond(200, {}, JSON.stringify(RESPONSE_OPENRTB_VIDEO));

      sinon.assert.calledOnce(addBidResponse);
      const response = addBidResponse.firstCall.args[1];
      expect(response).to.have.property('statusMessage', 'Bid available');
      expect(response).to.have.property('vastXml', RESPONSE_OPENRTB_VIDEO.seatbid[0].bid[0].adm);
      expect(response).to.have.property('mediaType', 'video');
      expect(response).to.have.property('bidderCode', 'appnexus');
      expect(response).to.have.property('requestId', '123');
      expect(response).to.have.property('cpm', 10);
    });

    it('handles response cache from ext.prebid.cache.vastXml', function () {
      const s2sConfig = Object.assign({}, CONFIG, {
        endpoint: {
          p1Consent: 'https://prebidserverurl/openrtb2/auction?querystring=param'
        }
      });
      config.setConfig({ s2sConfig });
      const cacheResponse = utils.deepClone(RESPONSE_OPENRTB_VIDEO);
      cacheResponse.seatbid.forEach(item => {
        item.bid[0].ext.prebid.cache = {
          vastXml: {
            cacheId: 'abcd1234',
            url: 'https://prebid-cache.net/cache?uuid=abcd1234'
          }
        }
      });

      const s2sVidRequest = utils.deepClone(VIDEO_REQUEST);
      s2sVidRequest.s2sConfig = s2sConfig;

      adapter.callBids(s2sVidRequest, BID_REQUESTS, addBidResponse, done, ajax);
      server.requests[0].respond(200, {}, JSON.stringify(cacheResponse));

      sinon.assert.calledOnce(addBidResponse);
      const response = addBidResponse.firstCall.args[1];

      expect(response).to.have.property('statusMessage', 'Bid available');
      expect(response).to.have.property('videoCacheKey', 'abcd1234');
      expect(response).to.have.property('vastUrl', 'https://prebid-cache.net/cache?uuid=abcd1234');
    });

    it('add adserverTargeting object to bids when ext.prebid.targeting is defined', function () {
      const s2sConfig = Object.assign({}, CONFIG, {
        endpoint: {
          p1Consent: 'https://prebidserverurl/openrtb2/auction?querystring=param'
        }
      });
      config.setConfig({ s2sConfig });
      const cacheResponse = utils.deepClone(RESPONSE_OPENRTB_VIDEO);
      const targetingTestData = {
        hb_cache_path: '/cache',
        hb_cache_host: 'prebid-cache.testurl.com'
      };

      cacheResponse.seatbid.forEach(item => {
        item.bid[0].ext.prebid.targeting = targetingTestData
      });

      const s2sVidRequest = utils.deepClone(VIDEO_REQUEST);
      s2sVidRequest.s2sConfig = s2sConfig;

      adapter.callBids(s2sVidRequest, BID_REQUESTS, addBidResponse, done, ajax);
      server.requests[0].respond(200, {}, JSON.stringify(cacheResponse));

      sinon.assert.calledOnce(addBidResponse);
      const response = addBidResponse.firstCall.args[1];

      expect(response).to.have.property('adserverTargeting');
      expect(response.adserverTargeting).to.deep.equal({
        'hb_cache_path': '/cache',
        'hb_cache_host': 'prebid-cache.testurl.com'
      });
    });

    it('handles response cache from ext.prebid.targeting', function () {
      const s2sConfig = Object.assign({}, CONFIG, {
        endpoint: {
          p1Consent: 'https://prebidserverurl/openrtb2/auction?querystring=param'
        }
      });
      config.setConfig({ s2sConfig });
      const cacheResponse = utils.deepClone(RESPONSE_OPENRTB_VIDEO);
      cacheResponse.seatbid.forEach(item => {
        item.bid[0].ext.prebid.targeting = {
          hb_uuid: 'a5ad3993',
          hb_cache_host: 'prebid-cache.net',
          hb_cache_path: '/cache'
        }
      });

      const s2sVidRequest = utils.deepClone(VIDEO_REQUEST);
      s2sVidRequest.s2sConfig = s2sConfig;

      adapter.callBids(s2sVidRequest, BID_REQUESTS, addBidResponse, done, ajax);
      server.requests[0].respond(200, {}, JSON.stringify(cacheResponse));

      sinon.assert.calledOnce(addBidResponse);
      const response = addBidResponse.firstCall.args[1];

      expect(response).to.have.property('statusMessage', 'Bid available');
      expect(response).to.have.property('videoCacheKey', 'a5ad3993');
      expect(response).to.have.property('vastUrl', 'https://prebid-cache.net/cache?uuid=a5ad3993');
    });

    it('handles response cache from ext.prebid.targeting with wurl', function () {
      const s2sConfig = Object.assign({}, CONFIG, {
        endpoint: {
          p1Consent: 'https://prebidserverurl/openrtb2/auction?querystring=param'
        }
      });
      config.setConfig({ s2sConfig });
      const cacheResponse = utils.deepClone(RESPONSE_OPENRTB_VIDEO);
      cacheResponse.seatbid.forEach(item => {
        item.bid[0].ext.prebid.events = {
          win: 'https://wurl.com?a=1&b=2'
        };
        item.bid[0].ext.prebid.targeting = {
          hb_uuid: 'a5ad3993',
          hb_cache_host: 'prebid-cache.net',
          hb_cache_path: '/cache'
        }
      });
      const s2sVidRequest = utils.deepClone(VIDEO_REQUEST);
      s2sVidRequest.s2sConfig = s2sConfig;

      adapter.callBids(s2sVidRequest, BID_REQUESTS, addBidResponse, done, ajax);
      server.requests[0].respond(200, {}, JSON.stringify(cacheResponse));

      sinon.assert.calledOnce(addBidResponse);
      const response = addBidResponse.firstCall.args[1];
      expect(response).to.have.property('pbsBidId', '654321');
    });

    it('handles response cache from ext.prebid.targeting with wurl and removes invalid targeting', function () {
      const s2sConfig = Object.assign({}, CONFIG, {
        endpoint: {
          p1Consent: 'https://prebidserverurl/openrtb2/auction?querystring=param'
        }
      });
      config.setConfig({ s2sConfig });
      const cacheResponse = utils.deepClone(RESPONSE_OPENRTB_VIDEO);
      cacheResponse.seatbid.forEach(item => {
        item.bid[0].ext.prebid.events = {
          win: 'https://wurl.com?a=1&b=2'
        };
        item.bid[0].ext.prebid.targeting = {
          hb_uuid: 'a5ad3993',
          hb_cache_host: 'prebid-cache.net',
          hb_cache_path: '/cache',
          hb_winurl: 'https://hbwinurl.com?a=1&b=2',
          hb_bidid: '1234567890',
        }
      });

      const s2sVidRequest = utils.deepClone(VIDEO_REQUEST);
      s2sVidRequest.s2sConfig = s2sConfig;

      adapter.callBids(s2sVidRequest, BID_REQUESTS, addBidResponse, done, ajax);
      server.requests[0].respond(200, {}, JSON.stringify(cacheResponse));

      sinon.assert.calledOnce(addBidResponse);
      const response = addBidResponse.firstCall.args[1];

      expect(response.adserverTargeting).to.deep.equal({
        hb_uuid: 'a5ad3993',
        hb_cache_host: 'prebid-cache.net',
        hb_cache_path: '/cache'
      });
    });

    it('add request property pbsBidId with ext.prebid.bidid value', function () {
      const s2sConfig = Object.assign({}, CONFIG, {
        endpoint: {
          p1Consent: 'https://prebidserverurl/openrtb2/auction?querystring=param'
        }
      });
      config.setConfig({ s2sConfig });
      const cacheResponse = utils.deepClone(RESPONSE_OPENRTB_VIDEO);

      const s2sVidRequest = utils.deepClone(VIDEO_REQUEST);
      s2sVidRequest.s2sConfig = s2sConfig;

      adapter.callBids(s2sVidRequest, BID_REQUESTS, addBidResponse, done, ajax);
      server.requests[0].respond(200, {}, JSON.stringify(cacheResponse));

      sinon.assert.calledOnce(addBidResponse);
      const response = addBidResponse.firstCall.args[1];

      expect(response).to.have.property('pbsBidId', '654321');
    });

    it('handles OpenRTB native responses', function () {
      const stub = sinon.stub(auctionManager, 'index');
      stub.get(() => stubAuctionIndex({ adUnits: REQUEST.ad_units }));
      const s2sConfig = Object.assign({}, CONFIG, {
        endpoint: {
          p1Consent: 'https://prebidserverurl/openrtb2/auction?querystring=param'
        }
      });
      config.setConfig({ s2sConfig });

      const s2sBidRequest = utils.deepClone(REQUEST);
      s2sBidRequest.s2sConfig = s2sConfig;

      adapter.callBids(s2sBidRequest, BID_REQUESTS, addBidResponse, done, ajax);
      server.requests[0].respond(200, {}, JSON.stringify(RESPONSE_OPENRTB_NATIVE));

      sinon.assert.calledOnce(addBidResponse);
      const response = addBidResponse.firstCall.args[1];
      expect(response).to.have.property('statusMessage', 'Bid available');
      expect(response).to.have.property('adm').deep.equal(RESPONSE_OPENRTB_NATIVE.seatbid[0].bid[0].adm);
      expect(response).to.have.property('mediaType', 'native');
      expect(response).to.have.property('bidderCode', 'appnexus');
      expect(response).to.have.property('requestId', '123');
      expect(response).to.have.property('cpm', 10);

      stub.restore();
    });

    it('does not (by default) allow bids that were not requested', function () {
      config.setConfig({ s2sConfig: CONFIG });
      adapter.callBids(REQUEST, BID_REQUESTS, addBidResponse, done, ajax);
      const response = deepClone(RESPONSE_OPENRTB);
      response.seatbid[0].seat = 'unknown';
      server.requests[0].respond(200, {}, JSON.stringify(response));

      expect(addBidResponse.called).to.be.false;
    });

    it('allows unrequested bids if config.allowUnknownBidderCodes', function () {
      const cfg = { ...CONFIG, allowUnknownBidderCodes: true };
      config.setConfig({ s2sConfig: cfg });
      adapter.callBids({ ...REQUEST, s2sConfig: cfg }, BID_REQUESTS, addBidResponse, done, ajax);
      const response = deepClone(RESPONSE_OPENRTB);
      response.seatbid[0].seat = 'unknown';
      server.requests[0].respond(200, {}, JSON.stringify(response));

      expect(addBidResponse.calledWith(sinon.match.any, sinon.match({ bidderCode: 'unknown' }))).to.be.true;
    });

    it('uses "null" request\'s ID for all responses, when a null request is present', function () {
      const cfg = {...CONFIG, allowUnknownBidderCodes: true};
      config.setConfig({s2sConfig: cfg});
      const req = {...REQUEST, s2sConfig: cfg, ad_units: [{...REQUEST.ad_units[0], bids: [{bidder: null, bid_id: 'testId'}]}]};
      const bidReq = {...BID_REQUESTS[0], bidderCode: null, bids: [{...BID_REQUESTS[0].bids[0], bidder: null, bidId: 'testId'}]}
      adapter.callBids(req, [bidReq], addBidResponse, done, ajax);
      const response = deepClone(RESPONSE_OPENRTB);
      response.seatbid[0].seat = 'storedImpression';
      server.requests[0].respond(200, {}, JSON.stringify(response));
      sinon.assert.calledWith(addBidResponse, sinon.match.any, sinon.match({bidderCode: 'storedImpression', requestId: 'testId'}))
    });

    it('copies ortb2Imp to response when there is only a null bid', () => {
      const cfg = {...CONFIG};
      config.setConfig({s2sConfig: cfg});
      const ortb2Imp = {ext: {prebid: {storedrequest: 'value'}}};
      const req = {...REQUEST, s2sConfig: cfg, ad_units: [{...REQUEST.ad_units[0], bids: [{bidder: null, bid_id: 'testId'}], ortb2Imp}]};
      const bidReq = {...BID_REQUESTS[0], bidderCode: null, bids: [{...BID_REQUESTS[0].bids[0], bidder: null, bidId: 'testId'}]}
      adapter.callBids(req, [bidReq], addBidResponse, done, ajax);
      const actual = JSON.parse(server.requests[0].requestBody);
      sinon.assert.match(actual.imp[0], sinon.match(ortb2Imp));
    });

    describe('on sync requested with no cookie', () => {
      let cfg, req, csRes;

      beforeEach(() => {
        cfg = utils.deepClone(CONFIG);
        req = utils.deepClone(REQUEST);
        cfg.syncEndpoint = { p1Consent: 'https://prebid.adnxs.com/pbs/v1/cookie_sync' };
        req.s2sConfig = cfg;
        config.setConfig({ s2sConfig: cfg });
        csRes = utils.deepClone(RESPONSE_NO_COOKIE);
      });

      afterEach(() => {
        resetSyncedStatus();
      })

      Object.entries({
        iframe: () => utils.insertUserSyncIframe,
        image: () => utils.triggerPixel,
      }).forEach(([type, syncer]) => {
        it(`passes timeout to ${type} syncs`, () => {
          cfg.syncTimeout = 123;
          csRes.bidder_status[0].usersync.type = type;
          adapter.callBids(req, BID_REQUESTS, addBidResponse, done, ajax);
          server.requests[0].respond(200, {}, JSON.stringify(csRes));
          expect(syncer().args[0]).to.include.members([123]);
        });
      });
    });
  });

  describe('bid won events', function () {
    let uniqueIdCount = 0;
    let triggerPixelStub;
    const staticUniqueIds = ['1000', '1001', '1002', '1003'];

    before(function () {
      triggerPixelStub = sinon.stub(utils, 'triggerPixel');
    });

    beforeEach(function () {
      resetWurlMap();
      sinon.stub(utils, 'insertUserSyncIframe');
      sinon.stub(utils, 'logError');
      sinon.stub(utils, 'getUniqueIdentifierStr').callsFake(() => {
        uniqueIdCount++;
        return staticUniqueIds[uniqueIdCount - 1];
      });
      triggerPixelStub.resetHistory();

      config.setConfig({
        s2sConfig: Object.assign({}, CONFIG, {
          endpoint: {
            p1Consent: 'https://prebid.adnxs.com/pbs/v1/openrtb2/auction'
          }
        })
      });
    });

    afterEach(function () {
      utils.triggerPixel.resetHistory();
      utils.insertUserSyncIframe.restore();
      utils.logError.restore();
      utils.getUniqueIdentifierStr.restore();
      uniqueIdCount = 0;
    });

    after(function () {
      triggerPixelStub.restore();
    });

    it('should call triggerPixel if wurl is defined', function () {
      const clonedResponse = utils.deepClone(RESPONSE_OPENRTB);
      clonedResponse.seatbid[0].bid[0].ext.prebid.events = {
        win: 'https://wurl.org'
      };

      adapter.callBids(REQUEST, BID_REQUESTS, addBidResponse, done, ajax);
      server.requests[0].respond(200, {}, JSON.stringify(clonedResponse));

      events.emit(CONSTANTS.EVENTS.BID_WON, {
        auctionId: '173afb6d132ba3',
        adId: '1000'
      });

      sinon.assert.calledOnce(addBidResponse);
      expect(utils.triggerPixel.called).to.be.true;
      expect(utils.triggerPixel.getCall(0).args[0]).to.include('https://wurl.org');
    });

    it('should not call triggerPixel if the wurl cache does not contain the winning bid', function () {
      const clonedResponse = utils.deepClone(RESPONSE_OPENRTB);
      clonedResponse.seatbid[0].bid[0].ext.prebid.events = {
        win: 'https://wurl.org'
      };

      adapter.callBids(REQUEST, BID_REQUESTS, addBidResponse, done, ajax);
      server.requests[0].respond(200, {}, JSON.stringify(clonedResponse));

      events.emit(CONSTANTS.EVENTS.BID_WON, {
        auctionId: '173afb6d132ba3',
        adId: 'missingAdId'
      });

      sinon.assert.calledOnce(addBidResponse)
      expect(utils.triggerPixel.called).to.be.false;
    });

    it('should not call triggerPixel if wurl is undefined', function () {
      const clonedResponse = utils.deepClone(RESPONSE_OPENRTB);
      clonedResponse.seatbid[0].bid[0].ext.prebid.events = {};

      adapter.callBids(REQUEST, BID_REQUESTS, addBidResponse, done, ajax);
      server.requests[0].respond(200, {}, JSON.stringify(clonedResponse));

      events.emit(CONSTANTS.EVENTS.BID_WON, {
        auctionId: '173afb6d132ba3',
        adId: '1060'
      });

      sinon.assert.calledOnce(addBidResponse)
      expect(utils.triggerPixel.called).to.be.false;
    });
  })

  describe('s2sConfig', function () {
    let logErrorSpy;

    beforeEach(function () {
      logErrorSpy = sinon.spy(utils, 'logError');
      resetSyncedStatus();
    });

    afterEach(function () {
      utils.logError.restore();
    });

    it('should log an error when accountId is missing', function () {
      const options = {
        enabled: true,
        bidders: ['appnexus'],
        timeout: 1000,
        adapter: 'prebidServer',
        endpoint: {
          p1Consent: 'https://prebid.adnxs.com/pbs/v1/openrtb2/auction'
        }
      };

      config.setConfig({ s2sConfig: options });
      sinon.assert.calledOnce(logErrorSpy);
    });

    it('should log an error when endpoint is missing', function () {
      const options = {
        accountId: '1',
        bidders: ['appnexus'],
        timeout: 1000,
        enabled: true,
        adapter: 'prebidServer'
      };

      config.setConfig({ s2sConfig: options });
      sinon.assert.calledOnce(logErrorSpy);
    });

    it('should log an error when using an unknown vendor', function () {
      const options = {
        accountId: '1',
        bidders: ['appnexus'],
        defaultVendor: 'mytest'
      };

      config.setConfig({ s2sConfig: options });
      sinon.assert.calledOnce(logErrorSpy);
    });

    it('should configure the s2sConfig object with appnexus vendor defaults unless specified by user', function () {
      const options = {
        accountId: '123',
        bidders: ['appnexus'],
        defaultVendor: 'appnexus',
        timeout: 750
      };

      config.setConfig({ s2sConfig: options });
      sinon.assert.notCalled(logErrorSpy);

      let vendorConfig = config.getConfig('s2sConfig');
      expect(vendorConfig).to.have.property('accountId', '123');
      expect(vendorConfig).to.have.property('adapter', 'prebidServer');
      expect(vendorConfig.bidders).to.deep.equal(['appnexus']);
      expect(vendorConfig.enabled).to.be.true;
      expect(vendorConfig.endpoint).to.deep.equal({
        p1Consent: 'https://prebid.adnxs.com/pbs/v1/openrtb2/auction',
        noP1Consent: 'https://prebid.adnxs-simple.com/pbs/v1/openrtb2/auction'
      });
      expect(vendorConfig.syncEndpoint).to.deep.equal({
        p1Consent: 'https://prebid.adnxs.com/pbs/v1/cookie_sync',
        noP1Consent: 'https://prebid.adnxs-simple.com/pbs/v1/cookie_sync'
      });
      expect(vendorConfig).to.have.property('timeout', 750);
    });

    it('should configure the s2sConfig object with appnexuspsp vendor defaults unless specified by user', function () {
      const options = {
        accountId: '123',
        bidders: ['appnexus'],
        defaultVendor: 'appnexuspsp',
        timeout: 750
      };

      config.setConfig({ s2sConfig: options });
      sinon.assert.notCalled(logErrorSpy);

      let vendorConfig = config.getConfig('s2sConfig');
      expect(vendorConfig).to.have.property('accountId', '123');
      expect(vendorConfig).to.have.property('adapter', 'prebidServer');
      expect(vendorConfig.bidders).to.deep.equal(['appnexus']);
      expect(vendorConfig.enabled).to.be.true;
      expect(vendorConfig.endpoint).to.deep.equal({
        p1Consent: 'https://ib.adnxs.com/openrtb2/prebid',
        noP1Consent: 'https://ib.adnxs-simple.com/openrtb2/prebid'
      });
      expect(vendorConfig.syncEndpoint).to.be.undefined;
      expect(vendorConfig).to.have.property('timeout', 750);
    });

    it('should configure the s2sConfig object with rubicon vendor defaults unless specified by user', function () {
      const options = {
        accountId: 'abc',
        bidders: ['rubicon'],
        defaultVendor: 'rubicon',
        timeout: 750
      };

      config.setConfig({ s2sConfig: options });
      sinon.assert.notCalled(logErrorSpy);

      let vendorConfig = config.getConfig('s2sConfig');
      expect(vendorConfig).to.have.property('accountId', 'abc');
      expect(vendorConfig).to.have.property('adapter', 'prebidServer');
      expect(vendorConfig.bidders).to.deep.equal(['rubicon']);
      expect(vendorConfig.enabled).to.be.true;
      expect(vendorConfig.endpoint).to.deep.equal({
        p1Consent: 'https://prebid-server.rubiconproject.com/openrtb2/auction',
        noP1Consent: 'https://prebid-server.rubiconproject.com/openrtb2/auction'
      });
      expect(vendorConfig.syncEndpoint).to.deep.equal({
        p1Consent: 'https://prebid-server.rubiconproject.com/cookie_sync',
        noP1Consent: 'https://prebid-server.rubiconproject.com/cookie_sync'
      });
      expect(vendorConfig).to.have.property('timeout', 750);
    });

    it('should return proper defaults', function () {
      const options = {
        accountId: 'abc',
        bidders: ['rubicon'],
        defaultVendor: 'rubicon',
        timeout: 750
      };

      config.setConfig({ s2sConfig: options });
      expect(config.getConfig('s2sConfig')).to.deep.equal({
        'accountId': 'abc',
        'adapter': 'prebidServer',
        'bidders': ['rubicon'],
        'defaultVendor': 'rubicon',
        'enabled': true,
        'endpoint': {
          p1Consent: 'https://prebid-server.rubiconproject.com/openrtb2/auction',
          noP1Consent: 'https://prebid-server.rubiconproject.com/openrtb2/auction'
        },
        'syncEndpoint': {
          p1Consent: 'https://prebid-server.rubiconproject.com/cookie_sync',
          noP1Consent: 'https://prebid-server.rubiconproject.com/cookie_sync'
        },
        'timeout': 750
      })
    });

    it('should return default adapterOptions if not set', function () {
      config.setConfig({
        s2sConfig: {
          accountId: 'abc',
          bidders: ['rubicon'],
          defaultVendor: 'rubicon',
          timeout: 750
        }
      });
      expect(config.getConfig('s2sConfig')).to.deep.equal({
        enabled: true,
        timeout: 750,
        adapter: 'prebidServer',
        accountId: 'abc',
        bidders: ['rubicon'],
        defaultVendor: 'rubicon',
        endpoint: {
          p1Consent: 'https://prebid-server.rubiconproject.com/openrtb2/auction',
          noP1Consent: 'https://prebid-server.rubiconproject.com/openrtb2/auction'
        },
        syncEndpoint: {
          p1Consent: 'https://prebid-server.rubiconproject.com/cookie_sync',
          noP1Consent: 'https://prebid-server.rubiconproject.com/cookie_sync'
        },
      })
    });

    it('should set adapterOptions', function () {
      config.setConfig({
        s2sConfig: {
          adapterOptions: {
            rubicon: {
              singleRequest: true,
              foo: 'bar'
            }
          }
        }
      });
      expect(config.getConfig('s2sConfig').adapterOptions).to.deep.equal({
        rubicon: {
          singleRequest: true,
          foo: 'bar'
        }
      })
    });

    it('should set default s2s ttl', function () {
      config.setConfig({
        s2sConfig: {
          defaultTtl: 30
        }
      });
      expect(config.getConfig('s2sConfig').defaultTtl).to.deep.equal(30);
    });

    it('should set syncUrlModifier', function () {
      config.setConfig({
        s2sConfig: {
          syncUrlModifier: {
            appnexus: () => {
            }
          }
        }
      });
      expect(typeof config.getConfig('s2sConfig').syncUrlModifier.appnexus).to.equal('function')
    });

    it('should set correct bidder names to bidders property when using an alias for that bidder', function () {
      const s2sConfig = utils.deepClone(CONFIG);

      // Add syncEndpoint so that the request goes to the User Sync endpoint
      // Modify the bidders property to include an alias for Rubicon adapter
      s2sConfig.syncEndpoint = { p1Consent: 'https://prebid.adnxs.com/pbs/v1/cookie_sync' };
      s2sConfig.bidders = ['appnexus', 'rubicon-alias'];

      const s2sBidRequest = utils.deepClone(REQUEST);
      s2sBidRequest.s2sConfig = s2sConfig;

      // Add another bidder, `rubicon-alias`
      s2sBidRequest.ad_units[0].bids.push({
        bidder: 'rubicon-alias',
        params: {
          accoundId: 14062,
          siteId: 70608,
          zoneId: 498816
        }
      });

      // create an alias for the Rubicon Bid Adapter
      adapterManager.aliasBidAdapter('rubicon', 'rubicon-alias');

      const bidRequest = utils.deepClone(BID_REQUESTS);
      bidRequest.push({
        'bidderCode': 'rubicon-alias',
        'auctionId': '4146ab2b-9422-4040-9b1c-966fffbfe2d4',
        'bidderRequestId': '4b1a4f9c3e4546',
        'tid': 'd7fa8342-ae22-4ca1-b237-331169350f84',
        'bids': [
          {
            'bidder': 'rubicon-alias',
            'params': {
              'accountId': 14062,
              'siteId': 70608,
              'zoneId': 498816
            },
            'bid_id': '2a9523915411c3',
            'mediaTypes': {
              'banner': {
                'sizes': [
                  [
                    300,
                    250
                  ]
                ]
              }
            },
            'adUnitCode': 'div-gpt-ad-1460505748561-0',
            'transactionId': '78ddc106-b7d8-45d1-bd29-86993098e53d',
            'sizes': [
              [
                300,
                250
              ]
            ],
            'bidId': '2a9523915411c3',
            'bidderRequestId': '4b1a4f9c3e4546',
            'auctionId': '4146ab2b-9422-4040-9b1c-966fffbfe2d4'
          }
        ],
        'auctionStart': 1569234122602,
        'timeout': 1000,
        'src': 's2s'
      });

      adapter.callBids(s2sBidRequest, bidRequest, addBidResponse, done, ajax);

      const requestBid = JSON.parse(server.requests[0].requestBody);
      expect(requestBid.bidders).to.deep.equal(['appnexus', 'rubicon']);
    });

    it('should add cooperative sync flag to cookie_sync request if property is present', function () {
      let s2sConfig = utils.deepClone(CONFIG);
      s2sConfig.coopSync = false;
      s2sConfig.syncEndpoint = { p1Consent: 'https://prebid.adnxs.com/pbs/v1/cookie_sync' };

      const s2sBidRequest = utils.deepClone(REQUEST);
      s2sBidRequest.s2sConfig = s2sConfig;

      let bidRequest = utils.deepClone(BID_REQUESTS);

      adapter.callBids(s2sBidRequest, bidRequest, addBidResponse, done, ajax);
      let requestBid = JSON.parse(server.requests[0].requestBody);

      expect(requestBid.coopSync).to.equal(false);
    });

    it('should not add cooperative sync flag to cookie_sync request if property is not present', function () {
      let s2sConfig = utils.deepClone(CONFIG);
      s2sConfig.syncEndpoint = { p1Consent: 'https://prebid.adnxs.com/pbs/v1/cookie_sync' };

      const s2sBidRequest = utils.deepClone(REQUEST);
      s2sBidRequest.s2sConfig = s2sConfig;

      let bidRequest = utils.deepClone(BID_REQUESTS);

      adapter.callBids(s2sBidRequest, bidRequest, addBidResponse, done, ajax);
      let requestBid = JSON.parse(server.requests[0].requestBody);

      expect(requestBid.coopSync).to.be.undefined;
    });

    it('should set imp banner if ortb2Imp.banner is present', function () {
      const consentConfig = { s2sConfig: CONFIG };
      config.setConfig(consentConfig);
      const bidRequest = utils.deepClone(REQUEST);
      bidRequest.ad_units[0].ortb2Imp = {
        banner: {
          api: 7
        },
        instl: 1
      };

      adapter.callBids(bidRequest, BID_REQUESTS, addBidResponse, done, ajax);
      const parsedRequestBody = JSON.parse(server.requests[0].requestBody);

      expect(parsedRequestBody.imp[0].banner.api).to.equal(7);
      expect(parsedRequestBody.imp[0].instl).to.equal(1);
    });

    it('adds debug flag', function () {
      config.setConfig({ debug: true });

      let bidRequest = utils.deepClone(BID_REQUESTS);

      adapter.callBids(REQUEST, bidRequest, addBidResponse, done, ajax);
      let requestBid = JSON.parse(server.requests[0].requestBody);

      expect(requestBid.ext.prebid.debug).is.equal(true);
    });
  });
});<|MERGE_RESOLUTION|>--- conflicted
+++ resolved
@@ -18,10 +18,7 @@
 import { auctionManager } from '../../../src/auctionManager.js';
 import { stubAuctionIndex } from '../../helpers/indexStub.js';
 import { registerBidder } from 'src/adapters/bidderFactory.js';
-<<<<<<< HEAD
-=======
 import {getGlobal} from '../../../src/prebidGlobal.js';
->>>>>>> 061eb3c9
 
 let CONFIG = {
   accountId: '1',
